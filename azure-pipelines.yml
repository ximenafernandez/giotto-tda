# These jobs are triggered automatically and they test code, examples, and wheels.
# Additional checks can be manually triggered
jobs:
<<<<<<< HEAD
- job: 'test_ubuntu1604'
  condition: eq(variables['build_check'], 'false')
  pool:
    vmImage: 'ubuntu-16.04'
  strategy:
    matrix:
      Python36:
        python.version: '3.6'
      Python37:
        python.version: '3.7'
      Python38:
        python.version: '3.8'
  variables:
    CCACHE_DIR: $(Pipeline.Workspace)/ccache

  steps:
  - task: UsePythonVersion@0
    inputs:
      versionSpec: '$(python.version)'

  - task: Cache@2
    inputs:
      key: '"ccache-v2020.02.17" | $(Agent.OS) | "$(python.version)"'
      path: $(CCACHE_DIR)
    displayName: ccache

  - script: |
      sudo apt-get update
      sudo apt-get install -y ccache
    failOnStderr: true
    displayName: 'Install ccache'

  - script: |
      source .azure-ci/setup_ccache.sh
      python -m pip install --upgrade pip setuptools
      pip install -e ".[dev]"
      ccache -s
    failOnStderr: true
    displayName: 'Install dev environment'

  - script: |
      pytest gtda --cov --cov-report xml
      flake8
    failOnStderr: true
    displayName: 'Test with pytest and flake8'

  - script: |
      pip install -e ".[examples]"
      pip install "papermill==1.2.1"
      cd examples
      for n in *.ipynb
      do
        papermill --start_timeout 2000 $n -
      done
    failOnStderr: true
    displayName: 'Test jupyter notebooks with papermill'


- job: 'test_macOS1014'
  condition: eq(variables['build_check'], 'false')
  pool:
    vmImage: 'macOS-10.14'
  strategy:
    matrix:
      Python36:
        python.version: '3.6'
      Python37:
        python.version: '3.7'
      Python38:
        python.version: '3.8'
  variables:
    CCACHE_DIR: $(Pipeline.Workspace)/ccache

  steps:
  - task: UsePythonVersion@0
    inputs:
      versionSpec: '$(python.version)'

  - task: Cache@2
    inputs:
      key: '"ccache-v2020.02.17" | $(Agent.OS) | "$(python.version)"'
      path: $(CCACHE_DIR)
    displayName: ccache

  - script: |
      brew update
      brew install boost ccache
    failOnStderr: true
    displayName: 'Install boost and ccache'

  - script: |
      source .azure-ci/setup_ccache.sh
      python -m pip install --upgrade pip setuptools
      pip install -e ".[dev]"
      ccache -s
    failOnStderr: true
    displayName: 'Install dev environment'

  - script: |
      pytest gtda --cov --cov-report xml
      flake8
    failOnStderr: true
    displayName: 'Test with pytest and flake8'

  - script: |
      pip install -e ".[examples]"
      pip install "papermill==1.2.1"
      cd examples
      for n in *.ipynb
      do
        papermill --start_timeout 2000 $n -
      done
    failOnStderr: true
    displayName: 'Test jupyter notebooks with papermill'


- job: 'test_win2016'
  condition: eq(variables['build_check'], 'false')
  pool:
    vmImage: 'vs2017-win2016'
  strategy:
    matrix:
      Python36:
        python_ver: '36'
        python.version: '3.6'
      Python37:
        python_ver: '37'
        python.version: '3.7'
      Python38:
        python_ver: '38'
        python.version: '3.8'

  steps:
  - task: UsePythonVersion@0
    inputs:
      versionSpec: '$(python.version)'

  - script: |
      python -m pip install --upgrade pip setuptools
      pip install -e ".[dev]"
    failOnStderr: true
    displayName: 'Install dev environment'

  - script: |
      pytest gtda --cov --cov-report xml
      flake8
    failOnStderr: true
    displayName: 'Test with pytest and flake8'

  - script: |
      pip install -e ".[examples]"
      pip install "papermill==1.2.1"
      cd examples
      FOR %%n in (*.ipynb) DO (papermill --start_timeout 2000 %%n -)
    failOnStderr: true
    displayName: 'Test jupyter notebooks with papermill'


# These jobs are triggered manually and they test the code and the examples and build the wheels and docs.
=======
>>>>>>> 44b4f86d

- job: 'manylinux2010'
  pool:
    vmImage: 'ubuntu-16.04'
  strategy:
    matrix:
      Python36:
        arch: x86_64
        plat: manylinux2010_x86_64
        python_ver: '36'
        python.version: '3.6'
      Python37:
        arch: x86_64
        plat: manylinux2010_x86_64
        python_ver: '37'
        python.version: '3.7'
      Python38:
        arch: x86_64
        plat: manylinux2010_x86_64
        python_ver: '38'
        python.version: '3.8'
  variables:
    CCACHE_DIR: $(Pipeline.Workspace)/ccache

  steps:
  - task: UsePythonVersion@0
    inputs:
      versionSpec: '$(python.version)'

  - task: Cache@2
    inputs:
      key: '"ccache-wheels-v2020.02.17" | $(Agent.OS) | "$(python.version)"'
      path: $(CCACHE_DIR)
    displayName: ccache

  - bash: |
      sed -i "s/'giotto-tda'/'giotto-tda-nightly'/1" setup.py
      sed -i "s/__version__.*/__version__ = '$(Build.BuildNumber)'/1" gtda/_version.py
      cat gtda/_version.py
    failOnStderr: true
    condition: eq(variables['nightly_check'], 'true')
    displayName: 'Change name to giotto-tda-nightly'

  - task: Bash@3
    inputs:
      filePath: .azure-ci/build_manylinux2010.sh
      failOnStderr: false
    env:
      python_ver: $(python_ver)
      CCACHE_DIR: $(CCACHE_DIR)
    displayName: 'Run docker container, install and uninstall dev environment, test with pytest and flake8, build the wheels'

  - script: |
      python -m pip install --upgrade pip
      pip install dist/*.whl
    failOnStderr: true
    displayName: 'Install the wheels'

  - script: |
      pip install pytest pytest-cov pytest-azurepipelines pytest-benchmark flake8 hypothesis
      mkdir tmp_test_cov
      cd tmp_test_cov
      pytest --pyargs gtda --ignore-glob='*externals*' --no-cov --no-coverage-upload
    failOnStderr: true
    displayName: 'Test the wheels with pytest'

  - script: |
      cd /io
      pip install -e ".[examples]"
      pip install "papermill==1.2.1"
      cd examples
      for n in *.ipynb
      do
        papermill --start_timeout 2000 $n -
      done
    failOnStderr: true
    displayName: 'Test jupyter notebooks with papermill'

  - task: CopyFiles@2
    displayName: 'Copy files'
    inputs:
      contents: 'dist/*'
      targetFolder: '$(Build.ArtifactStagingDirectory)'

  - task: PublishBuildArtifacts@1
    displayName: 'Create download link'
    inputs:
      pathToPublish: '$(Build.ArtifactStagingDirectory)'
      artifactName: 'wheel_and_doc'

  - bash: |
      pip install twine
      for f in dist/*linux* ; do sudo mv "$f" "${f/linux/manylinux2010}"; done
      twine upload -u giotto-learn -p $(pypi_psw) --skip-existing dist/*
    condition: eq(variables['nightly_check'], 'true')
    displayName: 'Upload nightly wheels to PyPI'


- job: 'macOS1014'
  pool:
    vmImage: 'macOS-10.14'
  strategy:
    matrix:
      Python36:
        python.version: '3.6'
      Python37:
        python.version: '3.7'
      Python38:
        python.version: '3.8'
  variables:
    CCACHE_DIR: $(Pipeline.Workspace)/ccache

  steps:
  - task: UsePythonVersion@0
    inputs:
      versionSpec: '$(python.version)'

  - bash: |
      sed -i.bak "s/'giotto-tda'/'giotto-tda-nightly'/1" setup.py
      rm setup.py.bak
      sed -i.bak "s/__version__.*/__version__ = '$(Build.BuildNumber)'/1" gtda/_version.py
      cat gtda/_version.py
      rm gtda/_version.py.bak
    failOnStderr: true
    condition: eq(variables['nightly_check'], 'true')
    displayName: 'Change name to giotto-tda-nightly'

  - task: Cache@2
    inputs:
      key: '"ccache-v2020.02.17" | $(Agent.OS) | "$(python.version)"'
      path: $(CCACHE_DIR)
    displayName: ccache

  - script: |
      brew update
      brew install boost ccache
    failOnStderr: true
    displayName: 'Install system dependencies'

  - script: |
      python -m pip install --upgrade pip setuptools
      source .azure-ci/setup_ccache.sh
      pip install -e ".[dev]"
      ccache -s
    failOnStderr: true
    displayName: 'Install dependencies and dev environement'

  - script: |
      pytest gtda --cov --cov-report xml
      flake8
    failOnStderr: true
    displayName: 'Test dev install with pytest and flake8'

  - script: |
      set -e
      pip uninstall -y giotto-tda
      pip uninstall -y giotto-tda-nightly
    displayName: 'Uninstall giotto-tda/giotto-tda-nightly'

  - script: |
      pip install wheel
      python setup.py sdist bdist_wheel
    failOnStderr: false
    displayName: 'Build the wheels'

  - script: pip install dist/*.whl
    failOnStderr: true
    displayName: 'Install the wheels'

  - script: |
      mkdir tmp_test_cov
      cd tmp_test_cov
      pytest --pyargs gtda --ignore-glob='*externals*' --no-cov --no-coverage-upload
    failOnStderr: true
    displayName: 'Test the wheels with pytest'

  - script: |
      pip install -e ".[examples]"
      pip install "papermill==1.2.1"
      cd examples
      for n in *.ipynb
      do
        papermill --start_timeout 2000 $n -
      done
    failOnStderr: true
    displayName: 'Test jupyter notebooks with papermill'

  - script: |
      cd doc/
      make html
    failOnStderr: true
    displayName: 'Build sphinx doc'

  - task: ArchiveFiles@2
    inputs:
      rootFolderOrFile: doc/build
      includeRootFolder: true
      archiveType: 'zip'
      tarCompression: 'gz'
      archiveFile: '$(Build.ArtifactStagingDirectory)/$(Build.BuildId).zip'
      replaceExistingArchive: true
    displayName: 'Archive doc'

  - task: CopyFiles@2
    displayName: 'Copy files'
    inputs:
      contents: 'dist/*'
      targetFolder: '$(Build.ArtifactStagingDirectory)'

  - task: PublishBuildArtifacts@1
    displayName: 'Create download link'
    inputs:
      pathToPublish: '$(Build.ArtifactStagingDirectory)'
      artifactName: 'wheel_and_doc'

  - bash: |
      pip install twine
      twine upload -u giotto-learn -p $(pypi_psw) --skip-existing dist/*
    condition: eq(variables['nightly_check'], 'true')
    displayName: 'Upload nightly wheels to PyPI'


- job: 'win2016'
  pool:
    vmImage: 'vs2017-win2016'
  strategy:
    matrix:
      Python36:
        python_ver: '36'
        python.version: '3.6'
      Python37:
        python_ver: '37'
        python.version: '3.7'
      Python38:
        python_ver: '38'
        python.version: '3.8'

  steps:
  - task: UsePythonVersion@0
    inputs:
      versionSpec: '$(python.version)'

  - bash: |
      sed -i "s/'giotto-tda'/'giotto-tda-nightly'/1" setup.py
      sed -i "s/__version__.*/__version__ = '$(Build.BuildNumber)'/1" gtda/_version.py
      cat gtda/_version.py
    failOnStderr: true
    condition: eq(variables['nightly_check'], 'true')
    displayName: 'Change name to giotto-tda-nightly'

  - script: |
      python -m pip install --upgrade pip setuptools
      pip install -e ".[dev]"
    failOnStderr: true
    displayName: 'Install dev environment'

  - script: |
      pytest gtda --cov --cov-report xml
      flake8
    failOnStderr: true
    displayName: 'Test dev install with pytest and flake8'

  - script: |
      pip uninstall -y giotto-tda || exit /b
      pip uninstall -y giotto-tda-nightly || exit /b
    displayName: 'Uninstall giotto-tda/giotto-tda-nightly dev'

  - bash: |
      sed -i $'s/\r$//' README.rst
      pip install wheel
      python setup.py sdist bdist_wheel
    failOnStderr: false
    displayName: 'Build the wheels'

  - bash: pip install dist/*.whl
    failOnStderr: true
    displayName: 'Install the wheels'

  - bash: |
      mkdir tmp_test_cov
      cd tmp_test_cov
      pytest --pyargs gtda --ignore-glob='*externals*' --no-cov --no-coverage-upload
    failOnStderr: true
    displayName: 'Test the wheels with pytest'

  - script: |
      pip install -e ".[examples]"
      pip install "papermill==1.2.1"
      cd examples
      FOR %%n in (*.ipynb) DO (papermill --start_timeout 2000 %%n -)
    failOnStderr: true
    displayName: 'Test jupyter notebooks with papermill'

  - task: CopyFiles@2
    displayName: 'Copy files'
    inputs:
      contents: 'dist/*'
      targetFolder: '$(Build.ArtifactStagingDirectory)'

  - task: PublishBuildArtifacts@1
    displayName: 'Create download link'
    inputs:
      pathToPublish: '$(Build.ArtifactStagingDirectory)'
      artifactName: 'wheel_and_doc'

  - bash: |
      pip install twine
      twine upload -u giotto-learn -p $(pypi_psw) --skip-existing dist/*
    failOnStderr: true
    condition: eq(variables['nightly_check'], 'true')
    displayName: 'Upload nightly wheels to PyPI'<|MERGE_RESOLUTION|>--- conflicted
+++ resolved
@@ -1,168 +1,6 @@
 # These jobs are triggered automatically and they test code, examples, and wheels.
 # Additional checks can be manually triggered
 jobs:
-<<<<<<< HEAD
-- job: 'test_ubuntu1604'
-  condition: eq(variables['build_check'], 'false')
-  pool:
-    vmImage: 'ubuntu-16.04'
-  strategy:
-    matrix:
-      Python36:
-        python.version: '3.6'
-      Python37:
-        python.version: '3.7'
-      Python38:
-        python.version: '3.8'
-  variables:
-    CCACHE_DIR: $(Pipeline.Workspace)/ccache
-
-  steps:
-  - task: UsePythonVersion@0
-    inputs:
-      versionSpec: '$(python.version)'
-
-  - task: Cache@2
-    inputs:
-      key: '"ccache-v2020.02.17" | $(Agent.OS) | "$(python.version)"'
-      path: $(CCACHE_DIR)
-    displayName: ccache
-
-  - script: |
-      sudo apt-get update
-      sudo apt-get install -y ccache
-    failOnStderr: true
-    displayName: 'Install ccache'
-
-  - script: |
-      source .azure-ci/setup_ccache.sh
-      python -m pip install --upgrade pip setuptools
-      pip install -e ".[dev]"
-      ccache -s
-    failOnStderr: true
-    displayName: 'Install dev environment'
-
-  - script: |
-      pytest gtda --cov --cov-report xml
-      flake8
-    failOnStderr: true
-    displayName: 'Test with pytest and flake8'
-
-  - script: |
-      pip install -e ".[examples]"
-      pip install "papermill==1.2.1"
-      cd examples
-      for n in *.ipynb
-      do
-        papermill --start_timeout 2000 $n -
-      done
-    failOnStderr: true
-    displayName: 'Test jupyter notebooks with papermill'
-
-
-- job: 'test_macOS1014'
-  condition: eq(variables['build_check'], 'false')
-  pool:
-    vmImage: 'macOS-10.14'
-  strategy:
-    matrix:
-      Python36:
-        python.version: '3.6'
-      Python37:
-        python.version: '3.7'
-      Python38:
-        python.version: '3.8'
-  variables:
-    CCACHE_DIR: $(Pipeline.Workspace)/ccache
-
-  steps:
-  - task: UsePythonVersion@0
-    inputs:
-      versionSpec: '$(python.version)'
-
-  - task: Cache@2
-    inputs:
-      key: '"ccache-v2020.02.17" | $(Agent.OS) | "$(python.version)"'
-      path: $(CCACHE_DIR)
-    displayName: ccache
-
-  - script: |
-      brew update
-      brew install boost ccache
-    failOnStderr: true
-    displayName: 'Install boost and ccache'
-
-  - script: |
-      source .azure-ci/setup_ccache.sh
-      python -m pip install --upgrade pip setuptools
-      pip install -e ".[dev]"
-      ccache -s
-    failOnStderr: true
-    displayName: 'Install dev environment'
-
-  - script: |
-      pytest gtda --cov --cov-report xml
-      flake8
-    failOnStderr: true
-    displayName: 'Test with pytest and flake8'
-
-  - script: |
-      pip install -e ".[examples]"
-      pip install "papermill==1.2.1"
-      cd examples
-      for n in *.ipynb
-      do
-        papermill --start_timeout 2000 $n -
-      done
-    failOnStderr: true
-    displayName: 'Test jupyter notebooks with papermill'
-
-
-- job: 'test_win2016'
-  condition: eq(variables['build_check'], 'false')
-  pool:
-    vmImage: 'vs2017-win2016'
-  strategy:
-    matrix:
-      Python36:
-        python_ver: '36'
-        python.version: '3.6'
-      Python37:
-        python_ver: '37'
-        python.version: '3.7'
-      Python38:
-        python_ver: '38'
-        python.version: '3.8'
-
-  steps:
-  - task: UsePythonVersion@0
-    inputs:
-      versionSpec: '$(python.version)'
-
-  - script: |
-      python -m pip install --upgrade pip setuptools
-      pip install -e ".[dev]"
-    failOnStderr: true
-    displayName: 'Install dev environment'
-
-  - script: |
-      pytest gtda --cov --cov-report xml
-      flake8
-    failOnStderr: true
-    displayName: 'Test with pytest and flake8'
-
-  - script: |
-      pip install -e ".[examples]"
-      pip install "papermill==1.2.1"
-      cd examples
-      FOR %%n in (*.ipynb) DO (papermill --start_timeout 2000 %%n -)
-    failOnStderr: true
-    displayName: 'Test jupyter notebooks with papermill'
-
-
-# These jobs are triggered manually and they test the code and the examples and build the wheels and docs.
-=======
->>>>>>> 44b4f86d
 
 - job: 'manylinux2010'
   pool:
