--- conflicted
+++ resolved
@@ -55,13 +55,8 @@
 
     infinity_values : float or None, default : ``None``
         Which death value to assign to features which are still alive at
-<<<<<<< HEAD
-        filtration value `np.inf`. ``None`` assigns the maximum pixel values
-        within all images passed to :meth:`fit`.
-=======
         filtration value ``numpy.inf``. ``None`` assigns the maximum pixel
         values within all images passed to :meth:`fit`.
->>>>>>> 60eaa0fb
 
     n_jobs : int or None, optional, default: ``None``
         The number of jobs to use for the computation. ``None`` means 1 unless
