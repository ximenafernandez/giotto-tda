\documentclass{amsart}
\usepackage{amsmath, amssymb, amsfonts}
\usepackage{enumerate}
\usepackage{tikz-cd}
\usepackage{bm}
\usepackage[bookmarks=true,
bookmarksnumbered=true, breaklinks=true,
pdfstartview=FitH, hyperfigures=false,
plainpages=false, naturalnames=true,
colorlinks=true, pagebackref=true,
pdfpagelabels]{hyperref}
\hypersetup{
    colorlinks,
    citecolor=blue,
    linkcolor=blue,
    urlcolor=blue}


\begin{document}
	
	\section{Symbols}	
	
	\begin{tabular}{ l l l}
		$\Bbbk$ & :  & An arbitrary field. \\
		$\mathbb R^d$ & : & The vector space of $d$-tuples of real numbers. \\
		$\mathbb N$ & : & The counting numbers $0,1,2, \dots$ as a subset of $\mathbb R$. \\
		$\Delta$ & : & The \hyperref[multiset]{multiset} $\{(s,s)\,;\ s \in \mathbb R\}$ with multiplicity $(s,s) \mapsto +\infty$.
	\end{tabular}

	\section{Homology}
	
<<<<<<< HEAD
	\subsection*{Cubical complex} \label{cubical complex}
=======
	\subsection*{Cubical complex}
>>>>>>> 3c2d143f
	
	An \textbf{elementary interval} $I_a$ is a subset of $\mathbb{R}$ of the form $[a, a+1]$ or $[a,a] = \{a\}$ for some $a \in \mathbb{R}$. These two types are called respectively \textbf{non-degenerate} and \textbf{degenerate}. To a non-degenerate elementary interval we assign two degenerate elementary intervals
	\begin{equation*}
	d^+ I_a = [a+1, a+1] \qquad \text{and} \qquad d^- I_a = [a, a].
	\end{equation*}
	An \textbf{elementary cube} is a subset of the form 
	\begin{equation*}
	I_{a_1} \times \cdots \times I_{a_N} \subset \mathbb{R}^N
	\end{equation*}
	where each $I_{a_i}$ is an elementary interval. We refer to the total number of its non-degenerate factors $I_{a_{k_1}}, \dots, I_{a_{k_n}}$ as its \textbf{dimension} and, assuming
	\begin{equation*}
	a_{k_1} < \cdots < a_{k_{n,}}
	\end{equation*}
	we define for $i = 1, \dots, n$ the following two elementary cubes
	\begin{equation*}
	d_i^\pm I^N = I_{a_1} \times \cdots \times d^\pm I_{a_{k_i}} \times \cdots \times I_{a_{N.}}
	\end{equation*}
	
	A \textbf{cubical complex} is a finite set of elementary cubes of $\mathbb{R}^N$, and a \textbf{subcomplex} of $X$ is a cubical complex whose elementary cubes are also in $X$. We denote the set of $n$-dimensional cubes as $X_n$.
	
	\paragraph{\\ Reference:} \cite{mischaikow04computational}
	
	\subsection*{Simplicial complex} \label{simplicial complex}
	
	A set $\{v_0, \dots, v_n\} \subset \mathbb{R}^N$ is said to be \textbf{geometrically independent} if the vectors $\{v_0-v_1, \dots, v_0-v_n\}$ are linearly independent. In this case, we refer to their convex closure as a \textbf{simplex}, explicitly
	\begin{equation*}
	[v_0,\dots,v_n] = \left\{ \sum c_i (v_0 - v_i)\ \big|\ c_1+\dots+c_n = 1,\ c_i \geq 0 \right\}
	\end{equation*}
	and to $n$ as its \textbf{dimension}. The \textbf{$i$-th face} of $[v_0, \dots, v_n]$ is defined for $i=0, \dots, n$ by
	\begin{equation*}
	d_i[v_0, \dots, v_n] = [v_0, \dots, \widehat{v}_i, \dots, v_n]
	\end{equation*}
	where $\widehat{v}_i$ denotes the absence of $v_i$ from the set.
	
	A \textbf{simplicial complex} $X$ is a finite union of simplices in $\mathbb{R}^N$ satisfying that every face of a simplex in $X$ is in $X$ and that the non-empty intersection of two simplices in $X$ is a face of each. Every simplicial complex defines an \hyperref[abstract simplicial complex]{abstract simplicial complex}.
	
<<<<<<< HEAD
	\subsection*{Abstract simplicial complex:} \label{abstract simplicial complex}
=======
	\subsection*{Simplicial complex}
	A set $\{v_0, \dots, v_n\} \subset \mathbb{R}^N$ is said to be \textbf{geometrically independent} if the vectors $\{v_0-v_1, \dots, v_0-v_n\}$ are linearly independent. In this case, we refer to their convex closure as a \textbf{simplex}, explicitly
	\begin{equation*}
	[v_0,\dots,v_n] = \left\{ \sum c_i (v_0 - v_i)\ \big|\ c_1+\dots+c_n = 1,\ c_i \geq 0 \right\}
	\end{equation*}
	and to $n$ as its \textbf{dimension}. The \textbf{$i$-th face} of $[v_0, \dots, v_n]$ is defined for $i=0, \dots, n$ by
	\begin{equation*}
	d_i[v_0, \dots, v_n] = [v_0, \dots, \widehat{v}_i, \dots, v_n]
	\end{equation*}
	where $\widehat{v}_i$ denotes the absence of $v_i$ from the set.
	
	A \textbf{simplicial complex} $X$ is a finite union of simplices in $\mathbb{R}^N$ satisfying that every face of a simplex in $X$ is in $X$ and that the non-empty intersection of two simplices in $X$ is a face of each. Every simplicial complex defines an \underline{abstract simplicial complex}.
	
	\subsection*{Abstract simplicial complex:} \label{simplicial complex}
>>>>>>> 3c2d143f
	
	An \textit{abstract simplicial complex} is a pair of sets $(V, X)$ with the elements of $X$ being subsets of $V$ such that: 
	\begin{enumerate}
		\item for every $v$ in $V$, the singleton $\{v\}$ is in $X$ and
		\item if $x$ is in $X$ and $y$ is a subset of $x$, then $y$ is in $X$. 
	\end{enumerate}
	We abuse notation and denote the pair $(V, X)$ simply by $X$.
	
	The elements of $X$ are called \textit{simplices} and the \textit{dimension} of a simplex $x$ is defined by $|x| = \# x - 1$ where $\# x$ denotes the cardinality of $x$. Simplices of dimension $d$ are called $d$-simplices. We abuse terminology and refer to the elements of $V$ and to their associated $0$-simplices both as \textit{vertices}.
	
	The \textit{$k$-skeleton }$X_k$ of a simplicial complex $X$ is the subcomplex containing all simplices of dimension at most $k$. A simplicial complex is said to be \textit{$d$-dimensional} if $d$ is the smallest integer satisfying $X = X_d$.
	
	A \textit{simplicial map} between simplicial complexes is a function between their vertices such that the image of any simplex via the induced map is a simplex.
	
	A simplicial complex $X$ is a \textit{subcomplex} of a simplicial complex $Y$ if every simplex of $X$ is a simplex of $Y$.
	
<<<<<<< HEAD
	Given a finite abstract simplicial complex $X = (V, X)$ we can choose a bijection from $V$ to a geometrically independent subset of $\mathbb R^N$ and associate a \hyperref[simplicial complex]{simplicial complex} to $X$ called its \textit{geometric realization}.
=======
	Given a finite abstract simplicial complex $X = (V, X)$ we can choose a bijection from $V$ to a geometrically independent subset of $\mathbb R^N$ and associate a \underline{simplicial complex} to $X$ called its \textit{geometric realization}.
>>>>>>> 3c2d143f
	
	\subsection*{Ordered simplicial complex:} \label{ordered simplical complex}
	
	An \textit{ordered simplicial complex} is an \hyperref[abstract simplicial complex]{abstract simplicial complex} where the set of vertices is equipped with a partial order such that the restriction of this partial order to any simplex is a total order. We denote an $n$-simplex using its ordered vertices by $[v_0, \dots, v_n]$.
	
	A \textit{simplicial map} between ordered simplicial complexes is a simplicial map $f$ between their underlying simplicial complexes preserving the order, i.e., $v \leq w$ implies $f(v) \leq f(w)$.
	
	\subsection*{Directed simplicial complex:}  \label{directed simplicial complex}
	
	A \textit{directed simplicial complex} is a pair of sets $(V, X)$ with the elements of $X$ being tuples of elements of $V$, i.e., elements in $\bigcup_{n\geq1} V^{\times n}$ such that: 
	\begin{enumerate}
		\item for every $v$ in $V$, the tuple $v$ is in $X$ and
		\item if $x$ is in $X$ and $y$ is a subtuple of $x$, then $y$ is in $X$. 
	\end{enumerate}
	With appropriate modifications the same terminology and notation introduced for \hyperref[ordered simplicial complex]{ordered simplicial complex} applies to directed simplicial complex.
	
<<<<<<< HEAD
	\subsection*{Clique or flag complexes:} \label{clique or flag complexes}
	
	Let $G$ be a $1$-dimensional simplicial complex, abstract or otherwise. The complex $\langle G \rangle$ has the same set of vertices as $G$ and $\{v_0, \dots, v_n\}$ is a simplex in $\langle G \rangle$ if an only if $\{v_i, v_j\} \in G$ for each pair of vertices $v_i, v_j$. 
=======
	\subsection*{Clique or flag complexes:} Let $G$ be a $1$-dimensional simplicial complex, abstract or otherwise. The complex $\langle G \rangle$ has the same set of vertices as $G$ and $\{v_0, \dots, v_n\}$ is a simplex in $\langle G \rangle$ if an only if $\{v_i, v_j\} \in G$ for each pair of vertices $v_i, v_j$. 
>>>>>>> 3c2d143f
	
	Let $G$ be a $1$-dimensional directed simplicial complex. The directed simplicial complex $\langle G \rangle$ has the same set of vertices as $G$ and $(v_0, \dots, v_n)$ is a simplex in $\langle G \rangle$ if an only if $(v_i, v_j) \in G$ for each pair of vertices $v_i, v_j$ with $i < j$. 
	
	A (directed) simplicial complex $X$ is a \textit{clique complex} a.k.a. \textit{flag complex} if $X = \langle X_1 \rangle$ where $X_1$ is the $1$-skeleton of $X$. 
	
	\subsection*{Chain complex:} \label{chain complex}
	
	A \textit{chain complex} of is a pair $(C_*, \partial)$ where
	\begin{equation*}
	C_* = \bigoplus_{n \in \mathbb Z} C_n \quad \mathrm{and} \quad \partial = \bigoplus_{n \in \mathbb Z} \partial_n
	\end{equation*}
	with  $C_n$ a $\Bbbk$-vector space and $\partial_n : C_{n+1} \to C_n$ is a $\Bbbk$-linear map such that $\partial_{n+1} \partial_n = 0$. We refer to $\partial$ as the \textit{boundary map} of the chain complex.
	
	The elements of $C$ are called \textit{chains} and if $c \in C_n$ we say its \textit{degree} is $n$ or simply that it is an $n$-chain. Elements in the kernel of $\partial$ are called \textit{cycles}, and elements in the image of $\partial$ are called \textit{boundaries}. Notice that every boundary is a cycle. This fact is central to the definition of \hyperref[homology]{homology}.
	
	A \textit{chain map} is a $\Bbbk$-linear map $f : C \to C'$ between chain complexes such that $f(C_n) \subseteq C'_n$ and $\partial f = f \partial$.
	
	Given a chain complex $(C_*, \partial)$, its linear dual $C^*$ is also a chain complex with $C^{-n} = \mathrm{Hom_\Bbbk}(C_n, \Bbbk)$ and boundary map $\delta$ defined by $\delta(\alpha)(c) = \alpha(\partial c)$ for any $\alpha \in C^*$ and $c \in C_*$.
	
	\subsection*{Homology and cohomology:} \label{homology and cohomology}
	
	Let $(C_*, \partial)$ be a \hyperref[chain complex]{chain complex}. Its \textit{$n$-th homology group} is the quotient of the subspace of $n$-cycles by the subspace of $n$-boundaries, that is, $H_n(C_*) = \mathrm{ker}(\partial_n)/ \mathrm{im}(\partial_{n+1})$. The \textit{homology} of $(C, \partial)$ is defined by $H_*(C) = \bigoplus_{n \in \mathbb Z} H_n(C)$.
	
	When the chain complex under consideration is the linear dual of a chain complex we sometimes refer to its homology as the \textit{cohomology} of the predual complex and write $H^n$ for $H_{-n}$.
	
	A chain map $f : C \to C'$ induces a map between the associated homologies.
	
<<<<<<< HEAD
	\subsection*{Simplicial chains and simplicial homology:} \label{simplicial chains and simplicial homology}
	
	Let $X$ be an ordered or directed simplicial complex. Define its \textit{simplicial chain complex with $\Bbbk$-coefficients} $C_*(X; \Bbbk)$ by 
	\begin{equation*}
	C_n(X; \Bbbk) = \Bbbk\{X_n\} \qquad \partial_n(x) = \sum_{i=0}^{n} (-1)^i d_ix
	\end{equation*}
	and its \textit{homology and cohomology with $\Bbbk$-coefficients} as the \hyperref[homology and cohomology]{homology and cohomology} of this chain complex. We use the notation $H_*(X; \Bbbk)$ and $H^*(X; \Bbbk)$ for these.
=======
	\subsection*{Simplicial chains and simplicial homology:} Let $X$ be an ordered or directed simplicial complex. Define its \textit{simplicial chain complex with $\Bbbk$-coefficients} $C_*(X; \Bbbk)$ by 
	$$
	C_n(X; \Bbbk) = \Bbbk\{X_n\} \qquad \partial_n(x) = \sum_{i=0}^{n} (-1)^i d_ix
	$$
	and its \textit{homology and cohomology with $\Bbbk$-coefficients} as the \underline{homology and cohomology} of this chain complex. We use the notation $H_*(X; \Bbbk)$ and $H^*(X; \Bbbk)$ for these.
>>>>>>> 3c2d143f
	
	A \hyperref[abstract simplicial complex]{simplicial map} induces a \hyperref[chain complex]{chain map} between the associated simplicial chain complexes and, therefore, between the associated simplicial (co)homologies.
	
	\subsection*{Cubical chains and cubical homology:} \label{cubical chains and cubical homology}
	
	Let $X$ be a cubical complex. Define its \textit{cubical chain complex with $\Bbbk$-coefficients} $C_*(X; \Bbbk)$ by 
	\begin{equation*}
	C_n(X; \Bbbk) = \Bbbk\{X_n\} \qquad \partial_n x = \sum_{i = 1}^{n} (-1)^{i-1}(d^+_i x - d^-_i x)
	\end{equation*}
	where $x = I_1 \times \cdots \times I_N$ and $s(i)$ is the dimension of $I_1 \times \cdots \times I_i$.
	Its \textit{homology and cohomology with $\Bbbk$-coefficients} is the \hyperref[homology and cohomology]{homology and cohomology} of this chain complex. We use the notation $H_*(X; \Bbbk)$ and $H^*(X; \Bbbk)$ for these.
	
	\subsection*{Filtered complex:} \label{filtered complex}
	
	A \textit{filtered complex} is a collection of simplicial or of cubical complexes $\{X(n)\}_{n \in \mathbb N}$ such that $X(n)$ is a subcomplex of $X(n+1)$ for each $n \geq 0$.
	
<<<<<<< HEAD
	\subsection*{Cellwise filtration:} \label{cellwise filtration}
	
	A \hyperref[filtered complex]{filtered complex} such that $X(n+1)$ contains exactly one more simplex or elementary cube than $X(n)$. \par
	The data of a cellwise filtration is equivalent to a complex $X$ together with a total order $\leq$ on its simplices or elementary cubes such that for each $y \in X$ the set $\{x \in X\ :\ x \leq y\}$ is a subcomplex of $X$.
	
	\subsection*{Persistence module:} \label{persistence module}
	
=======
	\subsection*{Cellwise filtration:}
	A \underline{filtered complex} such that $X(n+1)$ contains exactly one more simplex or elementary cube than $X(n)$. \par
	The data of a simplexwise filtration is equivalent to a complex $X$ together with a total order $\leq$ on its simplices or elementary cubes such that for each $y \in X$ the set $\{x \in X\ :\ x \leq y\}$ is a subcomplex of $X$.
	
	\subsection*{Persistence module:}
>>>>>>> 3c2d143f
	A \textit{persistence module} is a collection containing a $\Bbbk$-vector spaces $V(s)$ for each real number $s$ together with $\Bbbk$-linear maps $f_{st} : V(s) \to V(t)$, referred to as \textit{structure maps}, for each pair $s \leq t$, satisfying	naturality, i.e., if $r \leq s \leq t$, then $f_{rt} = f_{st} \circ f_{rs}$ and tameness, i.e., all but finitely many structure maps are isomorphisms.
	
	A \textit{morphism of persistence modules} $F : V \to W$ is a collection of linear maps $F(s) : V(s) \to W(s)$ such that $F(t) \circ f_{st} = f_{st} \circ F(s)$ for each par of reals $s \leq t$.	We say that $F$ is an \textit{isomorphisms} if each $F(s)$ is.
	
	\subsection*{Persistent simplicial (co)homology:} \label{persistent simplicial (co)homology}
	
	Let $\{X(s)\}_{s \in \mathbb R} $ be a collection of ordered or directed simplicial complexes together with simplicial maps $f_{st} : X(s) \to X(t)$ for each pair $s \leq t$, such that if $r \leq s \leq t$, then $f_{rt} = f_{st} \circ f_{rs}$. Its \textit{persistent simplicial homology with $\Bbbk$-coefficients} is the persistence module
	\begin{equation*}
	H_*(X(s); \Bbbk)
	\end{equation*}
<<<<<<< HEAD
	with structure maps $H_*(f_{st}) : H_*(X(s); \Bbbk) \to H_*(X(t); \Bbbk)$ induced form the maps $f_{st.}$ In general, the collection constructed this way needs not satisfy the tameness condition of a \hyperref[persistence module]{persistence module}, but we restrict attention to the cases where it does.
	
	\textit{Persistence simplicial cohomology with $\Bbbk$-coefficients} is defined analogously.
	
	\subsection*{Vietoris-Rips complex and Vietoris-Rips homology:} \label{vietoris-rips complex and vietoris-rips homology}
	
	The \textit{Vietoris-Rips complex} of a \hyperref[finite metric spaces and point clouds]{finite metric space} $(X, d)$ is given by the following construction: let $s \geq 0$, define the {\hyperref[abstract simplicial complex]{abstract simplicial complex}} $VR_X(s)$ to have vertices the set $X$ and declare a subset $\{x_0, \dots, x_n\}$ of distinct points in $X$ to be a simplex if $d(x_i, x_j) \leq s$ for all $x_i, x_j$, explicitly
=======
	with structure maps $H_*(f_{st}) : H_*(X(s); \Bbbk) \to H_*(X(t); \Bbbk)$ induced form the maps $f_{st.}$ In general, the collection constructed this way needs not satisfy the tameness condition of a \underline{persistence module}, but we restrict attention to the cases where it does.
	
	\textit{Persistence simplicial cohomology with $\Bbbk$-coefficients} is defined analogously.
	
	\subsection*{Vietoris-Rips complex and Vietoris-Rips homology:}
	The \textit{Vietoris-Rips complex} of a \underline{finite metric space} $(X, d)$ is given by the following construction: let $s \geq 0$, define the {\underline{simplicial complex}} $VR_X(s)$ to have vertices the set $X$ and declare a subset $\{x_0, \dots, x_n\}$ of distinct points in $X$ to be a simplex if $d(x_i, x_j) \leq s$ for all $x_i, x_j$, explicitly
>>>>>>> 3c2d143f
	\begin{equation*}
	VR_X(s) = \big\{ [v_0,\dots,v_n]\ |\ d(v_i,v_j) \leq s \text{ for all } i,j = 0,\dots n \big\}.
	\end{equation*}
	
<<<<<<< HEAD
	We equipped this collection of complexes with the inclusion maps $VR_X(s) \to VR_X(t)$ for each $s \leq t$ and define the Vietoris-Rips homology of $(X, d)$ to be the \hyperref[persistent simplicial (co)homology]{persistent simplicial homology} of this collection.
	
	\subsection*{Multiset:} \label{multiset}
=======
	We equipped this collection of complexes with the inclusion maps $VR_X(s) \to VR_X(t)$ for each $s \leq t$ and define the Vietoris-Rips homology of $(X, d)$ to be the \underline{persistent simplicial homology} of this collection.
>>>>>>> 3c2d143f
	
	A \textit{multiset} is a pair $(S, \phi)$ where $S$ is a set and  $\phi : S \to \mathbb N  \cup \{+\infty\}$ is a function attaining positive values. For $s \in S$ we refer to $\phi(s)$ as its \textit{multiplicity}. The \textit{union} of two multisets $(S_1, \phi_1), (S_2, \phi_2)$ is the multiset $(S_1 \cup S_2, \phi_1 \cup \phi_2)$ with
	$$
	(\phi_1 \cup \phi_2)(s) = 
	\begin{cases}
	\phi_1(s) & s \in S_1, s \not\in S_2 \\
	\phi_2(s) & s \in S_2, s \not\in S_1 \\
	\phi_1(s) + \phi_2(s) & s \in S_1, s \in S_2. \\
	\end{cases}
	$$
	
	\subsection*{Persistence diagram:} \label{persistence diagram}
	
	A \textit{persistence diagram} is a \hyperref[multiset]{multiset} of points in $\mathbb R \times \mathbb{R} \cup \{+\infty\}$.
	
	Given a \hyperref[persistence module]{persistence module} its associated persistence diagram is determined by the following condition: for each pair $s,t$ the number counted with multiplicity of points $(b,d)$ in the multiset, satisfying $b \leq s \leq t < d$ is equal to the rank of $f_{st.}$
	
	A well known result establishes that there exists an isomorphism between two persistence module if and only if their persistence diagrams are equal.
	% \paragraph{References:}
	
	\subsection*{Wasserstein and bottleneck distance:}	\label{wasserstein and bottleneck distance}
	
	The \textit{$p$-Wasserstein distance} between two persistence diagrams $D_1$ and $D_2$ is the infimum over all bijections $\gamma: D_1 \cup \Delta \to D_2 \cup \Delta$ of
	$$
	\sum_{x \in D_1 \cup \Delta} \Big(||x - \gamma(x)||_\infty^p \Big)^{1/p}
	$$
	where $||-||_\infty$ is defined for $(x,y) \in \mathbb R^2$ by $\max\{|x|, |y|\}$. 
	
	The limit $p \to \infty$ defines the \textit{bottleneck distance}. More explicitly, it is the infimum over the same set of bijections of the value
	$$
	\sup_{x \in D_1 \cup \Delta} ||x - \gamma(x)||_{\infty.}
	$$
	\paragraph{\\ Reference:} \cite{kerber2017geometry}
	
	\subsection*{Persistence  landscape:} \label{persitence landscape}
	
	A \textit{persistence  landscape} is a continuous function
	\begin{equation*}
	\lambda : \mathbb N \times  \mathbb R \to \mathbb R \cup \{+\infty\}
	\end{equation*}
	and the function $\lambda_k(s) = \lambda(k,s)$ is refered to as the \textit{$k$-layer of the persistence diagram}.
	
	Let $\{(b_i, d_i)\}_{i \in I}$ be the persistence diagram of a \hyperref[persistence module]{persistence module}. Its \textit{associated persistence landscape} $\lambda$ is defined by letting
	$\lambda_k(t)$ be  $k$-th largest value of 
	\begin{equation*}
	\min_{i \in I}\{t-b_i, d_i-t\}_+
	\end{equation*}
	where $c_+$ denotes $max(c,0)$.
	
	Intuitively, we can describe the graph of this persistence landscape by first joining each of the points in the multiset to the diagonal via a horizontal as well as a vertical line, then rotating the figure 45 degrees clockwise, and rescaling by $1/\sqrt{2}$.
	
	\paragraph{\\ Reference:}  \cite{bubenik2015statistical}
	
	\subsection*{Persistence landscape norm:} \label{persistence landscape norm}
	
	Given a function $f : \mathbb R \to \overline{\mathbb R} = [-\infty, +\infty]$ define
	\begin{equation*}
	||f||_p = \left( \int_{\mathbb R} f^p(x)\, dx \right)^{1/p}
	\end{equation*}
	whenever the right hand side exists and is finite.
	
	The \textit{persistence landscape $p$-norm} of a \hyperref[persitence landscape]{persistence landscape} $\lambda : \mathbb N \times \mathbb R \to \overline{\mathbb R}$ is defined to be
	\begin{equation*}
	||\lambda||_p = \left( \sum_{i \in \mathbb N} ||\lambda_i||^p_p \right)^{1/p}
	\end{equation*}
	whenever the right hand side exists and is finite. 
	\paragraph{References:} \cite{stein2011functional, bubenik2015statistical}
	
	\subsection*{Amplitude:} \label{amplitude}
	
	Given a function assigning a real number to a pair of persistence diagrams. We define the \textit{amplitude} of a persistence diagram $D$ to be the value assigned to the pair $(D \cup \Delta, \Delta)$. Important examples of such functions are: \hyperref[wasserstein and bottleneck distance]{Wasserstein and bottleneck distances} and \hyperref[persistence landscape norm]{landscape distance}.
	
	\subsection*{Persistence entropy:} \label{persistence entropy}
	
	Intuitively, this is a measure of the entropy of the points in a \hyperref[persistence diagram]{persistence diagram}. Precisely, let $D = \{(b_i, d_i)\}_{i \in I}$ be a persistence diagram with each $d_i < +\infty$. The \textit{persistence entropy} of $D$ is defined by
	\begin{equation*}
	E(D) = - \sum_{i \in I} p_i \log(p_i)
	\end{equation*}
	where
	\begin{equation*}
	p_i = \frac{(d_i - b_i)}{L_D} \qquad \text{and} \qquad L_D = \sum_{i \in I} (d_i - b_i) . 
	\end{equation*}
	
	\paragraph{References:} \cite{rucco2016characterisation}
	
	\subsection*{Betti curve:} \label{betti curve}
	
	Let $D$ be a \hyperref[persistence diagram]{persistence diagram}. Its \textit{Betti curve} is the function $\beta_D : \mathbb R \to \mathbb N$ whose value on $s \in \mathbb R$ is the number, counted with multiplicity, of points $(b_i,d_i)$ in $D$ such that $b_i \leq s <d_i$.
	
	The name is inspired from the case when the persistence diagram comes from persistent homology.
	
	\subsection*{Metric space:} \label{metric space}
	
	A  pair $(X, d)$ where $X$ is a set and $d$ is a function 
	\begin{equation*}
	d : X \times X \to \mathbb R
	\end{equation*}
	attaining non-negative values is called a \textit{metric space} if
	$$d(x,y) = 0\ \Leftrightarrow\  x = y$$
	$$d(x,y) = d(y,x)$$
	$$d(x,z) \leq d(x,y) + d(y, z)$$
	
	In this case, the function $d$ is refer to as the \textit{metric} and the value $d(x,y)$ is called the \textit{distance} between $x$ and $y$. 
	
	\subsection*{Euclidean distance and norm:} \label{euclidean distance and norm}
	
	The set $\mathbb R^n$ defines a metric space with euclidean distance
	\begin{equation*}
	d(x,y) = \sqrt{(x_1-y_1)^2 + \cdots + (x_n-y_n)^2}.
	\end{equation*}
	
	The norm $||x||$ of a vector $x$ is defined as its distance to the $0$ vector.
	
	\subsection*{Finite metric spaces and point clouds:} \label{finite metric spaces and point clouds}
	
	A \textit{finite metric space} is a finite set together with a \hyperref[metric space]{metric}. A \textit{distance matrix} associated to a finite metric space is obtained by choosing a total order on the finite set and setting the $(i,j)$-entry to be equal to the distance between the $i$-th and $j$-th elements. 
	
	A \textit{point cloud} is a finite subset of $\mathbb{R}^n$ (for some $n$) together with the metric induced from the \hyperref[euclidean distance and norm]{eucliden distance}.
	
	\section{Time series}
	
	\subsection*{Time series:} \label{time series}
	
	A \textit{time series} is a sequence $\{y_i\}_{i = 0}^n$ of real numbers. 
	
	A common construction of a times series $\{x_i\}_{i = 0}^n$ is given by choosing $x_0$ arbitrarily as well as a step parameter $h$ and setting
	\begin{equation*}
	x_i = x_0 + h\cdot i.
	\end{equation*}
	Another usual construction is as follows: given a time series $\{x_i\}_{i = 0}^n \subseteq U$ and a  function
	\begin{equation*}
	f :  U \subseteq \mathbb R \to \mathbb R
	\end{equation*}
	we obtain a new time series $\{f(x_i)\}_{i = 0.}^n$
	
	Generalizing the previous construction we can define a time series from a function 
	\begin{equation*}
	\varphi : U  \times M \to M, \qquad U \subseteq \mathbb R, \qquad M \subseteq \mathbb R^d
	\end{equation*} 
	using a function $f : M \to \mathbb R$ as follows: let $\{t_i\}_{i=0}^n$ be a time series taking values in $U$, then
	\begin{equation*}
	\{f(\varphi(t_i, m))\}_{i=0}^n.
	\end{equation*}
	for an arbitrarily chosen $m \in M$.
	
	\subsection*{Takens embedding:}	\label{takens embedding}
	
	Let $M \subset \mathbb R^d$ be a \hyperref[manifold]{compact manifold} of dimension $n$. Let
	\begin{equation*}
	\varphi : \mathbb R  \times M \to M
	\end{equation*} 
	and
	\begin{equation*}
	f : M \to \mathbb R
	\end{equation*}
	be generic smooth functions. Then, for any $\tau > 0$ the map
	\begin{equation*}
	M \to \mathbb R^{2n+1}
	\end{equation*}
	defined by
	\begin{equation*}
	x \mapsto\big( f(x), f(x_1), f(x_2), \dots, f(x_{2n}) \big)
	\end{equation*}
	where 
	\begin{equation*}
	x_i = \varphi(i \cdot \tau, x)
	\end{equation*}
	is an injective map with full rank. 
	\paragraph{\\ Reference:} \cite{takens1981detecting}
	
	\subsection*{Manifold:} \label{manifold}
	
	Intuitively, a manifold of dimension $n$ is a space locally equivalent to $\mathbb R^n$. Formally, a subset $M$ of $\mathbb R^d$ is an $n$-dimensional manifold if for each $x \in M$ there exists an 
	open ball $B(x) = \{ y \in M\,;\ d(x,y) < \epsilon\}$ and a smooth function with smooth inverse 
	\begin{equation*}
	\phi_x : B(x) \to \{v \in \mathbb R^n\,;\ ||v||<1\}.
	\end{equation*}
	
	\paragraph{\\ References:}  \cite{milnor1997topology,guillemin2010differential}
	
	\subsection*{Compact subset:}	\label{compact subset}
	
	A subset $K$ of a metric space $(X,d)$ is said to be \textit{bounded} if there exist a real number $D$ such that for each pair of elements in $K$ the distance between them is less than $D$. It is said to be \textit{complete} if for any $x \in X$ it is the case that $x \in K$ if for any $\epsilon > 0$ the intersection between $K$ and $\{y \,;\ d(x,y) < \epsilon \}$ is not empty. It is said to be \textit{compact} if it is both bounded and complete.
	
	\bibliography{bibliography}{}
	\bibliographystyle{alpha}
	
\end{document}<|MERGE_RESOLUTION|>--- conflicted
+++ resolved
@@ -10,10 +10,10 @@
 colorlinks=true, pagebackref=true,
 pdfpagelabels]{hyperref}
 \hypersetup{
-    colorlinks,
-    citecolor=blue,
-    linkcolor=blue,
-    urlcolor=blue}
+	colorlinks,
+	citecolor=blue,
+	linkcolor=blue,
+	urlcolor=blue}
 
 
 \begin{document}
@@ -26,14 +26,10 @@
 		$\mathbb N$ & : & The counting numbers $0,1,2, \dots$ as a subset of $\mathbb R$. \\
 		$\Delta$ & : & The \hyperref[multiset]{multiset} $\{(s,s)\,;\ s \in \mathbb R\}$ with multiplicity $(s,s) \mapsto +\infty$.
 	\end{tabular}
-
+	
 	\section{Homology}
 	
-<<<<<<< HEAD
 	\subsection*{Cubical complex} \label{cubical complex}
-=======
-	\subsection*{Cubical complex}
->>>>>>> 3c2d143f
 	
 	An \textbf{elementary interval} $I_a$ is a subset of $\mathbb{R}$ of the form $[a, a+1]$ or $[a,a] = \{a\}$ for some $a \in \mathbb{R}$. These two types are called respectively \textbf{non-degenerate} and \textbf{degenerate}. To a non-degenerate elementary interval we assign two degenerate elementary intervals
 	\begin{equation*}
@@ -70,24 +66,7 @@
 	
 	A \textbf{simplicial complex} $X$ is a finite union of simplices in $\mathbb{R}^N$ satisfying that every face of a simplex in $X$ is in $X$ and that the non-empty intersection of two simplices in $X$ is a face of each. Every simplicial complex defines an \hyperref[abstract simplicial complex]{abstract simplicial complex}.
 	
-<<<<<<< HEAD
 	\subsection*{Abstract simplicial complex:} \label{abstract simplicial complex}
-=======
-	\subsection*{Simplicial complex}
-	A set $\{v_0, \dots, v_n\} \subset \mathbb{R}^N$ is said to be \textbf{geometrically independent} if the vectors $\{v_0-v_1, \dots, v_0-v_n\}$ are linearly independent. In this case, we refer to their convex closure as a \textbf{simplex}, explicitly
-	\begin{equation*}
-	[v_0,\dots,v_n] = \left\{ \sum c_i (v_0 - v_i)\ \big|\ c_1+\dots+c_n = 1,\ c_i \geq 0 \right\}
-	\end{equation*}
-	and to $n$ as its \textbf{dimension}. The \textbf{$i$-th face} of $[v_0, \dots, v_n]$ is defined for $i=0, \dots, n$ by
-	\begin{equation*}
-	d_i[v_0, \dots, v_n] = [v_0, \dots, \widehat{v}_i, \dots, v_n]
-	\end{equation*}
-	where $\widehat{v}_i$ denotes the absence of $v_i$ from the set.
-	
-	A \textbf{simplicial complex} $X$ is a finite union of simplices in $\mathbb{R}^N$ satisfying that every face of a simplex in $X$ is in $X$ and that the non-empty intersection of two simplices in $X$ is a face of each. Every simplicial complex defines an \underline{abstract simplicial complex}.
-	
-	\subsection*{Abstract simplicial complex:} \label{simplicial complex}
->>>>>>> 3c2d143f
 	
 	An \textit{abstract simplicial complex} is a pair of sets $(V, X)$ with the elements of $X$ being subsets of $V$ such that: 
 	\begin{enumerate}
@@ -104,11 +83,7 @@
 	
 	A simplicial complex $X$ is a \textit{subcomplex} of a simplicial complex $Y$ if every simplex of $X$ is a simplex of $Y$.
 	
-<<<<<<< HEAD
 	Given a finite abstract simplicial complex $X = (V, X)$ we can choose a bijection from $V$ to a geometrically independent subset of $\mathbb R^N$ and associate a \hyperref[simplicial complex]{simplicial complex} to $X$ called its \textit{geometric realization}.
-=======
-	Given a finite abstract simplicial complex $X = (V, X)$ we can choose a bijection from $V$ to a geometrically independent subset of $\mathbb R^N$ and associate a \underline{simplicial complex} to $X$ called its \textit{geometric realization}.
->>>>>>> 3c2d143f
 	
 	\subsection*{Ordered simplicial complex:} \label{ordered simplical complex}
 	
@@ -125,13 +100,9 @@
 	\end{enumerate}
 	With appropriate modifications the same terminology and notation introduced for \hyperref[ordered simplicial complex]{ordered simplicial complex} applies to directed simplicial complex.
 	
-<<<<<<< HEAD
 	\subsection*{Clique or flag complexes:} \label{clique or flag complexes}
 	
 	Let $G$ be a $1$-dimensional simplicial complex, abstract or otherwise. The complex $\langle G \rangle$ has the same set of vertices as $G$ and $\{v_0, \dots, v_n\}$ is a simplex in $\langle G \rangle$ if an only if $\{v_i, v_j\} \in G$ for each pair of vertices $v_i, v_j$. 
-=======
-	\subsection*{Clique or flag complexes:} Let $G$ be a $1$-dimensional simplicial complex, abstract or otherwise. The complex $\langle G \rangle$ has the same set of vertices as $G$ and $\{v_0, \dots, v_n\}$ is a simplex in $\langle G \rangle$ if an only if $\{v_i, v_j\} \in G$ for each pair of vertices $v_i, v_j$. 
->>>>>>> 3c2d143f
 	
 	Let $G$ be a $1$-dimensional directed simplicial complex. The directed simplicial complex $\langle G \rangle$ has the same set of vertices as $G$ and $(v_0, \dots, v_n)$ is a simplex in $\langle G \rangle$ if an only if $(v_i, v_j) \in G$ for each pair of vertices $v_i, v_j$ with $i < j$. 
 	
@@ -159,7 +130,6 @@
 	
 	A chain map $f : C \to C'$ induces a map between the associated homologies.
 	
-<<<<<<< HEAD
 	\subsection*{Simplicial chains and simplicial homology:} \label{simplicial chains and simplicial homology}
 	
 	Let $X$ be an ordered or directed simplicial complex. Define its \textit{simplicial chain complex with $\Bbbk$-coefficients} $C_*(X; \Bbbk)$ by 
@@ -167,13 +137,6 @@
 	C_n(X; \Bbbk) = \Bbbk\{X_n\} \qquad \partial_n(x) = \sum_{i=0}^{n} (-1)^i d_ix
 	\end{equation*}
 	and its \textit{homology and cohomology with $\Bbbk$-coefficients} as the \hyperref[homology and cohomology]{homology and cohomology} of this chain complex. We use the notation $H_*(X; \Bbbk)$ and $H^*(X; \Bbbk)$ for these.
-=======
-	\subsection*{Simplicial chains and simplicial homology:} Let $X$ be an ordered or directed simplicial complex. Define its \textit{simplicial chain complex with $\Bbbk$-coefficients} $C_*(X; \Bbbk)$ by 
-	$$
-	C_n(X; \Bbbk) = \Bbbk\{X_n\} \qquad \partial_n(x) = \sum_{i=0}^{n} (-1)^i d_ix
-	$$
-	and its \textit{homology and cohomology with $\Bbbk$-coefficients} as the \underline{homology and cohomology} of this chain complex. We use the notation $H_*(X; \Bbbk)$ and $H^*(X; \Bbbk)$ for these.
->>>>>>> 3c2d143f
 	
 	A \hyperref[abstract simplicial complex]{simplicial map} induces a \hyperref[chain complex]{chain map} between the associated simplicial chain complexes and, therefore, between the associated simplicial (co)homologies.
 	
@@ -190,7 +153,6 @@
 	
 	A \textit{filtered complex} is a collection of simplicial or of cubical complexes $\{X(n)\}_{n \in \mathbb N}$ such that $X(n)$ is a subcomplex of $X(n+1)$ for each $n \geq 0$.
 	
-<<<<<<< HEAD
 	\subsection*{Cellwise filtration:} \label{cellwise filtration}
 	
 	A \hyperref[filtered complex]{filtered complex} such that $X(n+1)$ contains exactly one more simplex or elementary cube than $X(n)$. \par
@@ -198,13 +160,6 @@
 	
 	\subsection*{Persistence module:} \label{persistence module}
 	
-=======
-	\subsection*{Cellwise filtration:}
-	A \underline{filtered complex} such that $X(n+1)$ contains exactly one more simplex or elementary cube than $X(n)$. \par
-	The data of a simplexwise filtration is equivalent to a complex $X$ together with a total order $\leq$ on its simplices or elementary cubes such that for each $y \in X$ the set $\{x \in X\ :\ x \leq y\}$ is a subcomplex of $X$.
-	
-	\subsection*{Persistence module:}
->>>>>>> 3c2d143f
 	A \textit{persistence module} is a collection containing a $\Bbbk$-vector spaces $V(s)$ for each real number $s$ together with $\Bbbk$-linear maps $f_{st} : V(s) \to V(t)$, referred to as \textit{structure maps}, for each pair $s \leq t$, satisfying	naturality, i.e., if $r \leq s \leq t$, then $f_{rt} = f_{st} \circ f_{rs}$ and tameness, i.e., all but finitely many structure maps are isomorphisms.
 	
 	A \textit{morphism of persistence modules} $F : V \to W$ is a collection of linear maps $F(s) : V(s) \to W(s)$ such that $F(t) \circ f_{st} = f_{st} \circ F(s)$ for each par of reals $s \leq t$.	We say that $F$ is an \textit{isomorphisms} if each $F(s)$ is.
@@ -215,7 +170,6 @@
 	\begin{equation*}
 	H_*(X(s); \Bbbk)
 	\end{equation*}
-<<<<<<< HEAD
 	with structure maps $H_*(f_{st}) : H_*(X(s); \Bbbk) \to H_*(X(t); \Bbbk)$ induced form the maps $f_{st.}$ In general, the collection constructed this way needs not satisfy the tameness condition of a \hyperref[persistence module]{persistence module}, but we restrict attention to the cases where it does.
 	
 	\textit{Persistence simplicial cohomology with $\Bbbk$-coefficients} is defined analogously.
@@ -223,25 +177,13 @@
 	\subsection*{Vietoris-Rips complex and Vietoris-Rips homology:} \label{vietoris-rips complex and vietoris-rips homology}
 	
 	The \textit{Vietoris-Rips complex} of a \hyperref[finite metric spaces and point clouds]{finite metric space} $(X, d)$ is given by the following construction: let $s \geq 0$, define the {\hyperref[abstract simplicial complex]{abstract simplicial complex}} $VR_X(s)$ to have vertices the set $X$ and declare a subset $\{x_0, \dots, x_n\}$ of distinct points in $X$ to be a simplex if $d(x_i, x_j) \leq s$ for all $x_i, x_j$, explicitly
-=======
-	with structure maps $H_*(f_{st}) : H_*(X(s); \Bbbk) \to H_*(X(t); \Bbbk)$ induced form the maps $f_{st.}$ In general, the collection constructed this way needs not satisfy the tameness condition of a \underline{persistence module}, but we restrict attention to the cases where it does.
-	
-	\textit{Persistence simplicial cohomology with $\Bbbk$-coefficients} is defined analogously.
-	
-	\subsection*{Vietoris-Rips complex and Vietoris-Rips homology:}
-	The \textit{Vietoris-Rips complex} of a \underline{finite metric space} $(X, d)$ is given by the following construction: let $s \geq 0$, define the {\underline{simplicial complex}} $VR_X(s)$ to have vertices the set $X$ and declare a subset $\{x_0, \dots, x_n\}$ of distinct points in $X$ to be a simplex if $d(x_i, x_j) \leq s$ for all $x_i, x_j$, explicitly
->>>>>>> 3c2d143f
 	\begin{equation*}
 	VR_X(s) = \big\{ [v_0,\dots,v_n]\ |\ d(v_i,v_j) \leq s \text{ for all } i,j = 0,\dots n \big\}.
 	\end{equation*}
 	
-<<<<<<< HEAD
 	We equipped this collection of complexes with the inclusion maps $VR_X(s) \to VR_X(t)$ for each $s \leq t$ and define the Vietoris-Rips homology of $(X, d)$ to be the \hyperref[persistent simplicial (co)homology]{persistent simplicial homology} of this collection.
 	
 	\subsection*{Multiset:} \label{multiset}
-=======
-	We equipped this collection of complexes with the inclusion maps $VR_X(s) \to VR_X(t)$ for each $s \leq t$ and define the Vietoris-Rips homology of $(X, d)$ to be the \underline{persistent simplicial homology} of this collection.
->>>>>>> 3c2d143f
 	
 	A \textit{multiset} is a pair $(S, \phi)$ where $S$ is a set and  $\phi : S \to \mathbb N  \cup \{+\infty\}$ is a function attaining positive values. For $s \in S$ we refer to $\phi(s)$ as its \textit{multiplicity}. The \textit{union} of two multisets $(S_1, \phi_1), (S_2, \phi_2)$ is the multiset $(S_1 \cup S_2, \phi_1 \cup \phi_2)$ with
 	$$
