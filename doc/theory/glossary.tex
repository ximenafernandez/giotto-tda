\documentclass{amsart}
\usepackage{amsmath, amssymb, amsfonts}
\usepackage{enumerate}
\usepackage{tikz-cd}
\usepackage{bm}
\usepackage[bookmarks=true,
bookmarksnumbered=true, breaklinks=true,
pdfstartview=FitH, hyperfigures=false,
plainpages=false, naturalnames=true,
colorlinks=true, pagebackref=true,
pdfpagelabels]{hyperref}
\hypersetup{
	colorlinks,
	citecolor=blue,
	linkcolor=blue,
	urlcolor=blue}


\begin{document}
	
	\section{Symbols}	
	
	\begin{tabular}{ l l l}
		$\Bbbk$ & : & An arbitrary field. \\
		$\mathbb R^d$ & : & The vector space of $d$-tuples of real numbers. \\
		$\mathbb N$ & : & The counting numbers $0,1,2, \dots$ as a subset of $\mathbb R$. \\
		$\Delta$ & : & The \hyperref[multiset]{multiset} $\{(s,s)\,;\ s \in \mathbb R\}$ with multiplicity $(s,s) \mapsto +\infty$.
	\end{tabular}
	
	\section{Homology}
	
	\subsection*{Cubical complex} \label{cubical complex}
	
	An \textbf{elementary interval} $I_a$ is a subset of $\mathbb{R}$ of the form $[a, a+1]$ or $[a,a] = \{a\}$ for some $a \in \mathbb{R}$. These two types are called respectively \textbf{non-degenerate} and \textbf{degenerate}. To a non-degenerate elementary interval we assign two degenerate elementary intervals
	\begin{equation*}
	d^+ I_a = [a+1, a+1] \qquad \text{and} \qquad d^- I_a = [a, a].
	\end{equation*}
	An \textbf{elementary cube} is a subset of the form 
	\begin{equation*}
	I_{a_1} \times \cdots \times I_{a_N} \subset \mathbb{R}^N
	\end{equation*}
	where each $I_{a_i}$ is an elementary interval. We refer to the total number of its non-degenerate factors $I_{a_{k_1}}, \dots, I_{a_{k_n}}$ as its \textbf{dimension} and, assuming
	\begin{equation*}
	a_{k_1} < \cdots < a_{k_{n,}}
	\end{equation*}
	we define for $i = 1, \dots, n$ the following two elementary cubes
	\begin{equation*}
	d_i^\pm I^N = I_{a_1} \times \cdots \times d^\pm I_{a_{k_i}} \times \cdots \times I_{a_{N.}}
	\end{equation*}
	
	A \textbf{cubical complex} is a finite set of elementary cubes of $\mathbb{R}^N$, and a \textbf{subcomplex} of $X$ is a cubical complex whose elementary cubes are also in $X$. We denote the set of $n$-dimensional cubes as $X_n$.
	
	\paragraph{\\ Reference:} \cite{mischaikow04computational}
	
	\subsection*{Simplicial complex} \label{simplicial complex}

	A set $\{v_0, \dots, v_n\} \subset \mathbb{R}^N$ is said to be \textbf{geometrically independent} if the vectors $\{v_0-v_1, \dots, v_0-v_n\}$ are linearly independent. In this case, we refer to their convex closure as a \textbf{simplex}, explicitly
	\begin{equation*}
	[v_0,\dots,v_n] = \left\{ \sum c_i (v_0 - v_i)\ \big|\ c_1+\dots+c_n = 1,\ c_i \geq 0 \right\}
	\end{equation*}
	and to $n$ as its \textbf{dimension}. The \textbf{$i$-th face} of $[v_0, \dots, v_n]$ is defined for $i=0, \dots, n$ by
	\begin{equation*}
	d_i[v_0, \dots, v_n] = [v_0, \dots, \widehat{v}_i, \dots, v_n]
	\end{equation*}
	where $\widehat{v}_i$ denotes the absence of $v_i$ from the set.
	
	A \textbf{simplicial complex} $X$ is a finite union of simplices in $\mathbb{R}^N$ satisfying that every face of a simplex in $X$ is in $X$ and that the non-empty intersection of two simplices in $X$ is a face of each. Every simplicial complex defines an \hyperref[abstract simplicial complex]{abstract simplicial complex}.
	
	\subsection*{Abstract simplicial complex:} \label{abstract simplicial complex}
	
	An \textit{abstract simplicial complex} is a pair of sets $(V, X)$ with the elements of $X$ being subsets of $V$ such that: 
	\begin{enumerate}
		\item for every $v$ in $V$, the singleton $\{v\}$ is in $X$ and
		\item if $x$ is in $X$ and $y$ is a subset of $x$, then $y$ is in $X$. 
	\end{enumerate}
	We abuse notation and denote the pair $(V, X)$ simply by $X$.
	
	The elements of $X$ are called \textit{simplices} and the \textit{dimension} of a simplex $x$ is defined by $|x| = \# x - 1$ where $\# x$ denotes the cardinality of $x$. Simplices of dimension $d$ are called $d$-simplices. We abuse terminology and refer to the elements of $V$ and to their associated $0$-simplices both as \textit{vertices}.
	
	The \textit{$k$-skeleton }$X_k$ of a simplicial complex $X$ is the subcomplex containing all simplices of dimension at most $k$. A simplicial complex is said to be \textit{$d$-dimensional} if $d$ is the smallest integer satisfying $X = X_d$.
	
	A \textit{simplicial map} between simplicial complexes is a function between their vertices such that the image of any simplex via the induced map is a simplex.
	
	A simplicial complex $X$ is a \textit{subcomplex} of a simplicial complex $Y$ if every simplex of $X$ is a simplex of $Y$.

	Given a finite abstract simplicial complex $X = (V, X)$ we can choose a bijection from $V$ to a geometrically independent subset of $\mathbb R^N$ and associate a \hyperref[simplicial complex]{simplicial complex} to $X$ called its \textit{geometric realization}.
	
	\subsection*{Ordered simplicial complex:} \label{ordered simplical complex}
	
	An \textit{ordered simplicial complex} is an \hyperref[abstract simplicial complex]{abstract simplicial complex} where the set of vertices is equipped with a partial order such that the restriction of this partial order to any simplex is a total order. We denote an $n$-simplex using its ordered vertices by $[v_0, \dots, v_n]$.
	
	A \textit{simplicial map} between ordered simplicial complexes is a simplicial map $f$ between their underlying simplicial complexes preserving the order, i.e., $v \leq w$ implies $f(v) \leq f(w)$.
	
	\subsection*{Directed simplicial complex:}  \label{directed simplicial complex}
	
	A \textit{directed simplicial complex} is a pair of sets $(V, X)$ with the elements of $X$ being tuples of elements of $V$, i.e., elements in $\bigcup_{n\geq1} V^{\times n}$ such that: 
	\begin{enumerate}
		\item for every $v$ in $V$, the tuple $v$ is in $X$ and
		\item if $x$ is in $X$ and $y$ is a subtuple of $x$, then $y$ is in $X$. 
	\end{enumerate}

	With appropriate modifications the same terminology and notation introduced for \hyperref[ordered simplicial complex]{ordered simplicial complex} applies to directed simplicial complex.
<<<<<<< HEAD
	
	\subsection*{Clique or flag complexes:} \label{clique or flag complexes}
	
=======
	
	\subsection*{Clique or flag complexes:} \label{clique or flag complexes}
	
>>>>>>> a9af0661
	Let $G$ be a $1$-dimensional simplicial complex, abstract or otherwise. The complex $\langle G \rangle$ has the same set of vertices as $G$ and $\{v_0, \dots, v_n\}$ is a simplex in $\langle G \rangle$ if an only if $\{v_i, v_j\} \in G$ for each pair of vertices $v_i, v_j$. 
	
	Let $G$ be a $1$-dimensional directed simplicial complex. The directed simplicial complex $\langle G \rangle$ has the same set of vertices as $G$ and $(v_0, \dots, v_n)$ is a simplex in $\langle G \rangle$ if an only if $(v_i, v_j) \in G$ for each pair of vertices $v_i, v_j$ with $i < j$. 
	
	A (directed) simplicial complex $X$ is a \textit{clique complex} a.k.a. \textit{flag complex} if $X = \langle X_1 \rangle$ where $X_1$ is the $1$-skeleton of $X$. 
	
	\subsection*{Chain complex:} \label{chain complex}
	
	A \textit{chain complex} of is a pair $(C_*, \partial)$ where
	\begin{equation*}
	C_* = \bigoplus_{n \in \mathbb Z} C_n \quad \mathrm{and} \quad \partial = \bigoplus_{n \in \mathbb Z} \partial_n
	\end{equation*}
	with  $C_n$ a $\Bbbk$-vector space and $\partial_n : C_{n+1} \to C_n$ is a $\Bbbk$-linear map such that $\partial_{n+1} \partial_n = 0$. We refer to $\partial$ as the \textit{boundary map} of the chain complex.

	The elements of $C$ are called \textit{chains} and if $c \in C_n$ we say its \textit{degree} is $n$ or simply that it is an $n$-chain. Elements in the kernel of $\partial$ are called \textit{cycles}, and elements in the image of $\partial$ are called \textit{boundaries}. Notice that every boundary is a cycle. This fact is central to the definition of \hyperref[homology]{homology}.
	
	A \textit{chain map} is a $\Bbbk$-linear map $f : C \to C'$ between chain complexes such that $f(C_n) \subseteq C'_n$ and $\partial f = f \partial$.
	
	Given a chain complex $(C_*, \partial)$, its linear dual $C^*$ is also a chain complex with $C^{-n} = \mathrm{Hom_\Bbbk}(C_n, \Bbbk)$ and boundary map $\delta$ defined by $\delta(\alpha)(c) = \alpha(\partial c)$ for any $\alpha \in C^*$ and $c \in C_*$.
	
	\subsection*{Homology and cohomology:} \label{homology and cohomology}
	
	Let $(C_*, \partial)$ be a \hyperref[chain complex]{chain complex}. Its \textit{$n$-th homology group} is the quotient of the subspace of $n$-cycles by the subspace of $n$-boundaries, that is, $H_n(C_*) = \mathrm{ker}(\partial_n)/ \mathrm{im}(\partial_{n+1})$. The \textit{homology} of $(C, \partial)$ is defined by $H_*(C) = \bigoplus_{n \in \mathbb Z} H_n(C)$.
	
	When the chain complex under consideration is the linear dual of a chain complex we sometimes refer to its homology as the \textit{cohomology} of the predual complex and write $H^n$ for $H_{-n}$.
	
	A chain map $f : C \to C'$ induces a map between the associated homologies.
	
	\subsection*{Simplicial chains and simplicial homology:} \label{simplicial chains and simplicial homology}
	
	Let $X$ be an ordered or directed simplicial complex. Define its \textit{simplicial chain complex with $\Bbbk$-coefficients} $C_*(X; \Bbbk)$ by 
	\begin{equation*}
	C_n(X; \Bbbk) = \Bbbk\{X_n\} \qquad \partial_n(x) = \sum_{i=0}^{n} (-1)^i d_ix
	\end{equation*}
	and its \textit{homology and cohomology with $\Bbbk$-coefficients} as the \hyperref[homology and cohomology]{homology and cohomology} of this chain complex. We use the notation $H_*(X; \Bbbk)$ and $H^*(X; \Bbbk)$ for these.
	
	A \hyperref[abstract simplicial complex]{simplicial map} induces a \hyperref[chain complex]{chain map} between the associated simplicial chain complexes and, therefore, between the associated simplicial (co)homologies.
	
	\subsection*{Cubical chains and cubical homology:} \label{cubical chains and cubical homology}
	
	Let $X$ be a cubical complex. Define its \textit{cubical chain complex with $\Bbbk$-coefficients} $C_*(X; \Bbbk)$ by 
	\begin{equation*}
	C_n(X; \Bbbk) = \Bbbk\{X_n\} \qquad \partial_n x = \sum_{i = 1}^{n} (-1)^{i-1}(d^+_i x - d^-_i x)
	\end{equation*}
	where $x = I_1 \times \cdots \times I_N$ and $s(i)$ is the dimension of $I_1 \times \cdots \times I_i$.
	Its \textit{homology and cohomology with $\Bbbk$-coefficients} is the \hyperref[homology and cohomology]{homology and cohomology} of this chain complex. We use the notation $H_*(X; \Bbbk)$ and $H^*(X; \Bbbk)$ for these.
	
	\subsection*{Filtered complex:} \label{filtered complex}
	
	A \textit{filtered complex} is a collection of simplicial or of cubical complexes $\{X(n)\}_{n \in \mathbb N}$ such that $X(n)$ is a subcomplex of $X(n+1)$ for each $n \geq 0$.
	
	\subsection*{Cellwise filtration:} \label{cellwise filtration}
	
	A \hyperref[filtered complex]{filtered complex} such that $X(n+1)$ contains exactly one more simplex or elementary cube than $X(n)$. \par
	The data of a cellwise filtration is equivalent to a complex $X$ together with a total order $\leq$ on its simplices or elementary cubes such that for each $y \in X$ the set $\{x \in X\ :\ x \leq y\}$ is a subcomplex of $X$.
	
	\subsection*{Persistence module:} \label{persistence module}
	
	A \textit{persistence module} is a collection containing a $\Bbbk$-vector spaces $V(s)$ for each real number $s$ together with $\Bbbk$-linear maps $f_{st} : V(s) \to V(t)$, referred to as \textit{structure maps}, for each pair $s \leq t$, satisfying	naturality, i.e., if $r \leq s \leq t$, then $f_{rt} = f_{st} \circ f_{rs}$ and tameness, i.e., all but finitely many structure maps are isomorphisms.
	
	A \textit{morphism of persistence modules} $F : V \to W$ is a collection of linear maps $F(s) : V(s) \to W(s)$ such that $F(t) \circ f_{st} = f_{st} \circ F(s)$ for each par of reals $s \leq t$.	We say that $F$ is an \textit{isomorphisms} if each $F(s)$ is.
	
	\subsection*{Persistent simplicial (co)homology:} \label{persistent simplicial (co)homology}
	
	Let $\{X(s)\}_{s \in \mathbb R} $ be a collection of ordered or directed simplicial complexes together with simplicial maps $f_{st} : X(s) \to X(t)$ for each pair $s \leq t$, such that if $r \leq s \leq t$, then $f_{rt} = f_{st} \circ f_{rs}$. Its \textit{persistent simplicial homology with $\Bbbk$-coefficients} is the persistence module
	\begin{equation*}
	H_*(X(s); \Bbbk)
	\end{equation*}
	with structure maps $H_*(f_{st}) : H_*(X(s); \Bbbk) \to H_*(X(t); \Bbbk)$ induced form the maps $f_{st.}$ In general, the collection constructed this way needs not satisfy the tameness condition of a \hyperref[persistence module]{persistence module}, but we restrict attention to the cases where it does.
	
	\textit{Persistence simplicial cohomology with $\Bbbk$-coefficients} is defined analogously.
	
	\subsection*{Vietoris-Rips complex and Vietoris-Rips homology:} \label{vietoris-rips complex and vietoris-rips homology}
	
	The \textit{Vietoris-Rips complex} of a \hyperref[finite metric spaces and point clouds]{finite metric space} $(X, d)$ is given by the following construction: let $s \geq 0$, define the {\hyperref[abstract simplicial complex]{abstract simplicial complex}} $VR_X(s)$ to have vertices the set $X$ and declare a subset $\{x_0, \dots, x_n\}$ of distinct points in $X$ to be a simplex if $d(x_i, x_j) \leq s$ for all $x_i, x_j$, explicitly
	\begin{equation*}
	VR_X(s) = \big\{ [v_0,\dots,v_n]\ |\ d(v_i,v_j) \leq s \text{ for all } i,j = 0,\dots n \big\}.
	\end{equation*}
	
	We equipped this collection of complexes with the inclusion maps $VR_X(s) \to VR_X(t)$ for each $s \leq t$ and define the Vietoris-Rips homology of $(X, d)$ to be the \hyperref[persistent simplicial (co)homology]{persistent simplicial homology} of this collection.
	
	\subsection*{Multiset:} \label{multiset}
	
	A \textit{multiset} is a pair $(S, \phi)$ where $S$ is a set and  $\phi : S \to \mathbb N  \cup \{+\infty\}$ is a function attaining positive values. For $s \in S$ we refer to $\phi(s)$ as its \textit{multiplicity}. The \textit{union} of two multisets $(S_1, \phi_1), (S_2, \phi_2)$ is the multiset $(S_1 \cup S_2, \phi_1 \cup \phi_2)$ with
	\begin{equation*}
	(\phi_1 \cup \phi_2)(s) = 
	\begin{cases}
	\phi_1(s) & s \in S_1, s \not\in S_2 \\
	\phi_2(s) & s \in S_2, s \not\in S_1 \\
	\phi_1(s) + \phi_2(s) & s \in S_1, s \in S_2. \\
	\end{cases}
	\end{equation*}
<<<<<<< HEAD
	
	\subsection*{Persistence diagram:} \label{persistence diagram}
	
	A \textit{persistence diagram} is a \hyperref[multiset]{multiset} of points in $\mathbb R \times \mathbb{R} \cup \{+\infty\}$.
	
=======
	
	\subsection*{Persistence diagram:} \label{persistence diagram}
	
	A \textit{persistence diagram} is a \hyperref[multiset]{multiset} of points in $\mathbb R \times \mathbb{R} \cup \{+\infty\}$.
	
>>>>>>> a9af0661
	Given a \hyperref[persistence module]{persistence module} its associated persistence diagram is determined by the following condition: for each pair $s,t$ the number counted with multiplicity of points $(b,d)$ in the multiset, satisfying $b \leq s \leq t < d$ is equal to the rank of $f_{st.}$
	
	A well known result establishes that there exists an isomorphism between two persistence module if and only if their persistence diagrams are equal.
	% \paragraph{References:}
	
	\subsection*{Wasserstein and bottleneck distance:}	\label{wasserstein and bottleneck distance}
	
	The \textit{$p$-Wasserstein distance} between two persistence diagrams $D_1$ and $D_2$ is the infimum over all bijections $\gamma: D_1 \cup \Delta \to D_2 \cup \Delta$ of
	\begin{equation*}
	\sum_{x \in D_1 \cup \Delta} \Big(||x - \gamma(x)||_\infty^p \Big)^{1/p}
	\end{equation*}
	where $||-||_\infty$ is defined for $(x,y) \in \mathbb R^2$ by $\max\{|x|, |y|\}$. 
	
	The limit $p \to \infty$ defines the \textit{bottleneck distance}. More explicitly, it is the infimum over the same set of bijections of the value
	\begin{equation*}
	\sup_{x \in D_1 \cup \Delta} ||x - \gamma(x)||_{\infty.}
	\end{equation*}
<<<<<<< HEAD
	\paragraph{\\ Reference:} \cite{kerber2017geometry}
	
	\subsection*{Persistence  landscape:} \label{persitence landscape}
	
	A \textit{persistence  landscape} is a continuous function
=======

	\paragraph{\\ Reference:} \cite{kerber2017geometry}
	
	\subsection*{Persistence  landscape:} \label{persistence landscape}

	A \textit{persistence landscape} is a continuous function
>>>>>>> a9af0661
	\begin{equation*}
	\lambda : \mathbb N \times \mathbb R \to \mathbb R \cup \{+\infty\}
	\end{equation*}
	and the function $\lambda_k(s) = \lambda(k,s)$ is refered to as the \textit{$k$-layer of the persistence diagram}.
<<<<<<< HEAD
	
	Let $\{(b_i, d_i)\}_{i \in I}$ be the persistence diagram of a \hyperref[persistence module]{persistence module}. Its \textit{associated persistence landscape} $\lambda$ is defined by letting
	$\lambda_k(t)$ be  $k$-th largest value of 
	\begin{equation*}
	\min_{i \in I}\{t-b_i, d_i-t\}_+
	\end{equation*}
	where $c_+$ denotes $max(c,0)$.
	
	Intuitively, we can describe the graph of this persistence landscape by first joining each of the points in the multiset to the diagonal via a horizontal as well as a vertical line, then rotating the figure 45 degrees clockwise, and rescaling by $1/\sqrt{2}$.
	
	\paragraph{\\ Reference:}  \cite{bubenik2015statistical}
	
	\subsection*{Persistence landscape norm:} \label{persistence landscape norm}
	
=======

  Let ${(b_i, d_i)}{i \in I}$ be a \hyperref[persistence diagram] {persistence diagram}. Its \textit{associated persistence landscape} $\lambda$ is defined by letting $\lambda_k(t)$ be the $k$-th largest value of the collection ${ \Lambda_i(t) }{i \in I}$, where
	\begin{equation*}
	\Lambda_i(t) = \left[ \min \{t-b_i, d_i-t\}\right]_+
	\end{equation*}
	and $c_+ := \max(c,0)$.
	
	Intuitively, we can describe the graph of this persistence landscape by first joining each of the points in the multiset to the diagonal via a horizontal as well as a vertical line, then rotating the figure 45 degrees clockwise, and rescaling by $1/\sqrt{2}$.

	\paragraph{\\ Reference:} \cite{bubenik2015statistical}
	
	\subsection*{Persistence landscape norm:} \label{persistence landscape norm}
	
>>>>>>> a9af0661
	Given a function $f : \mathbb R \to \overline{\mathbb R} = [-\infty, +\infty]$ define
	\begin{equation*}
	||f||_p = \left( \int_{\mathbb R} f^p(x)\, dx \right)^{1/p}
	\end{equation*}
	whenever the right hand side exists and is finite.
	
<<<<<<< HEAD
	The \textit{persistence landscape $p$-norm} of a \hyperref[persitence landscape]{persistence landscape} $\lambda : \mathbb N \times \mathbb R \to \overline{\mathbb R}$ is defined to be
=======
	The \textit{persistence landscape $p$-norm} of a \hyperref[persistence landscape]{persistence landscape} $\lambda : \mathbb N \times \mathbb R \to \overline{\mathbb R}$ is defined to be
>>>>>>> a9af0661
	\begin{equation*}
	||\lambda||_p = \left( \sum_{i \in \mathbb N} ||\lambda_i||^p_p \right)^{1/p}
	\end{equation*}
	whenever the right hand side exists and is finite.

	\paragraph{References:} \cite{stein2011functional, bubenik2015statistical}

	\subsection*{Weighted silhouettes:} \label{weighted silhouettes}

	Let $D = {(b_i, d_i)}_{i \in I}$ be a \hyperref[persistence diagram] {persistence diagram}. A \textit{weighted silhouette} associated to $D$ is a continuous function $\phi : \mathbb R \to \mathbb R$ of the form
	\begin{equation*}
	\phi(t) = \frac{\sum_{i \in I}w_i \Lambda_i(t)}{\sum_{i \in I}w_i},
	\end{equation*}
	where $\{w_i\}_{i \in I}$ is a collection of positive weights, and $\Lambda_i(t)$ is as defined for \hyperref[persistence landscapes]{persistence landscapes}.  The particular choice $w_i = \vert d_i - b_i \vert^p$ for $0 < p \leq \infty$ is referred to as \textit{power-weighted silhouettes}.

	\paragraph{References:}  \cite{chazal2014stochastic}
	
	\subsection*{Amplitude:} \label{amplitude}
<<<<<<< HEAD
	
	Given a function assigning a real number to a pair of persistence diagrams. We define the \textit{amplitude} of a persistence diagram $D$ to be the value assigned to the pair $(D \cup \Delta, \Delta)$. Important examples of such functions are: \hyperref[wasserstein and bottleneck distance]{Wasserstein and bottleneck distances} and \hyperref[persistence landscape norm]{landscape distance}.
=======

	Given a function assigning a real number to a pair of persistence diagrams, we define the \textit{amplitude} of a persistence diagram $D$ to be the value assigned to the pair $(D \cup \Delta, \Delta)$. Important examples of such functions are: \hyperref[wasserstein and bottleneck distance]{Wasserstein and bottleneck distances} and \hyperref[persistence landscape norm]{landscape distance}.
>>>>>>> a9af0661
	
	\subsection*{Persistence entropy:} \label{persistence entropy}
	
	Intuitively, this is a measure of the entropy of the points in a \hyperref[persistence diagram]{persistence diagram}. Precisely, let $D = \{(b_i, d_i)\}_{i \in I}$ be a persistence diagram with each $d_i < +\infty$. The \textit{persistence entropy} of $D$ is defined by
	\begin{equation*}
	E(D) = - \sum_{i \in I} p_i \log(p_i)
	\end{equation*}
	where
	\begin{equation*}
	p_i = \frac{(d_i - b_i)}{L_D} \qquad \text{and} \qquad L_D = \sum_{i \in I} (d_i - b_i) . 
	\end{equation*}
	
	\paragraph{References:} \cite{rucco2016characterisation}
	
	\subsection*{Betti curve:} \label{betti curve}
	
	Let $D$ be a \hyperref[persistence diagram]{persistence diagram}. Its \textit{Betti curve} is the function $\beta_D : \mathbb R \to \mathbb N$ whose value on $s \in \mathbb R$ is the number, counted with multiplicity, of points $(b_i,d_i)$ in $D$ such that $b_i \leq s <d_i$.
	
	The name is inspired from the case when the persistence diagram comes from persistent homology.
	
	\subsection*{Metric space:} \label{metric space}
	
	A  pair $(X, d)$ where $X$ is a set and $d$ is a function 
	\begin{equation*}
	d : X \times X \to \mathbb R
	\end{equation*}
	attaining non-negative values is called a \textit{metric space} if
  \begin{equation*}
	d(x,y) = 0\ \Leftrightarrow\  x = y
  \end{equation*}
	\begin{equation*}
  d(x,y) = d(y,x)
  \end{equation*}
	\begin{equation*}
  d(x,z) \leq d(x,y) + d(y, z)
  \end{equation*}
	
	In this case, the function $d$ is refer to as the \textit{metric} and the value $d(x,y)$ is called the \textit{distance} between $x$ and $y$. 
	
	\subsection*{Euclidean distance and norm:} \label{euclidean distance and norm}
	
	The set $\mathbb R^n$ defines a metric space with euclidean distance
	\begin{equation*}
	d(x,y) = \sqrt{(x_1-y_1)^2 + \cdots + (x_n-y_n)^2}.
	\end{equation*}
	
	The norm $||x||$ of a vector $x$ is defined as its distance to the $0$ vector.
	
	\subsection*{Finite metric spaces and point clouds:} \label{finite metric spaces and point clouds}
<<<<<<< HEAD
	
	A \textit{finite metric space} is a finite set together with a \hyperref[metric space]{metric}. A \textit{distance matrix} associated to a finite metric space is obtained by choosing a total order on the finite set and setting the $(i,j)$-entry to be equal to the distance between the $i$-th and $j$-th elements. 
	
=======
	
	A \textit{finite metric space} is a finite set together with a \hyperref[metric space]{metric}. A \textit{distance matrix} associated to a finite metric space is obtained by choosing a total order on the finite set and setting the $(i,j)$-entry to be equal to the distance between the $i$-th and $j$-th elements. 
	
>>>>>>> a9af0661
	A \textit{point cloud} is a finite subset of $\mathbb{R}^n$ (for some $n$) together with the metric induced from the \hyperref[euclidean distance and norm]{eucliden distance}.
	
	\section{Time series}
	
	\subsection*{Time series:} \label{time series}
	
	A \textit{time series} is a sequence $\{y_i\}_{i = 0}^n$ of real numbers. 
	
	A common construction of a times series $\{x_i\}_{i = 0}^n$ is given by choosing $x_0$ arbitrarily as well as a step parameter $h$ and setting
	\begin{equation*}
	x_i = x_0 + h\cdot i.
	\end{equation*}
	Another usual construction is as follows: given a time series $\{x_i\}_{i = 0}^n \subseteq U$ and a  function
	\begin{equation*}
	f :  U \subseteq \mathbb R \to \mathbb R
	\end{equation*}
	we obtain a new time series $\{f(x_i)\}_{i = 0.}^n$
	
	Generalizing the previous construction we can define a time series from a function 
	\begin{equation*}
	\varphi : U  \times M \to M, \qquad U \subseteq \mathbb R, \qquad M \subseteq \mathbb R^d
	\end{equation*} 
	using a function $f : M \to \mathbb R$ as follows: let $\{t_i\}_{i=0}^n$ be a time series taking values in $U$, then
	\begin{equation*}
	\{f(\varphi(t_i, m))\}_{i=0}^n.
	\end{equation*}
	for an arbitrarily chosen $m \in M$.
	
	\subsection*{Takens embedding:}	\label{takens embedding}
	
	Let $M \subset \mathbb R^d$ be a \hyperref[manifold]{compact manifold} of dimension $n$. Let
	\begin{equation*}
	\varphi : \mathbb R  \times M \to M
	\end{equation*} 
	and
	\begin{equation*}
	f : M \to \mathbb R
	\end{equation*}
	be generic smooth functions. Then, for any $\tau > 0$ the map
	\begin{equation*}
	M \to \mathbb R^{2n+1}
	\end{equation*}
	defined by
	\begin{equation*}
	x \mapsto\big( f(x), f(x_1), f(x_2), \dots, f(x_{2n}) \big)
	\end{equation*}
	where 
	\begin{equation*}
	x_i = \varphi(i \cdot \tau, x)
	\end{equation*}
	is an injective map with full rank. 
  
  \paragraph{\\ Reference:} \cite{takens1981detecting}
	
	\subsection*{Manifold:} \label{manifold}
	
	Intuitively, a manifold of dimension $n$ is a space locally equivalent to $\mathbb R^n$. Formally, a subset $M$ of $\mathbb R^d$ is an $n$-dimensional manifold if for each $x \in M$ there exists an open ball $B(x) = \{ y \in M\,;\ d(x,y) < \epsilon\}$ and a smooth function with smooth inverse 
	\begin{equation*}
	\phi_x : B(x) \to \{v \in \mathbb R^n\,;\ ||v||<1\}.
	\end{equation*}
	
	\paragraph{\\ References:}  \cite{milnor1997topology,guillemin2010differential}
	
	\subsection*{Compact subset:}	\label{compact subset}
	
	A subset $K$ of a metric space $(X,d)$ is said to be \textit{bounded} if there exist a real number $D$ such that for each pair of elements in $K$ the distance between them is less than $D$. It is said to be \textit{complete} if for any $x \in X$ it is the case that $x \in K$ if for any $\epsilon > 0$ the intersection between $K$ and $\{y \,;\ d(x,y) < \epsilon \}$ is not empty. It is said to be \textit{compact} if it is both bounded and complete.
	
	\bibliography{bibliography}{}
	\bibliographystyle{alpha}
	
\end{document}<|MERGE_RESOLUTION|>--- conflicted
+++ resolved
@@ -100,15 +100,9 @@
 	\end{enumerate}
 
 	With appropriate modifications the same terminology and notation introduced for \hyperref[ordered simplicial complex]{ordered simplicial complex} applies to directed simplicial complex.
-<<<<<<< HEAD
 	
 	\subsection*{Clique or flag complexes:} \label{clique or flag complexes}
 	
-=======
-	
-	\subsection*{Clique or flag complexes:} \label{clique or flag complexes}
-	
->>>>>>> a9af0661
 	Let $G$ be a $1$-dimensional simplicial complex, abstract or otherwise. The complex $\langle G \rangle$ has the same set of vertices as $G$ and $\{v_0, \dots, v_n\}$ is a simplex in $\langle G \rangle$ if an only if $\{v_i, v_j\} \in G$ for each pair of vertices $v_i, v_j$. 
 	
 	Let $G$ be a $1$-dimensional directed simplicial complex. The directed simplicial complex $\langle G \rangle$ has the same set of vertices as $G$ and $(v_0, \dots, v_n)$ is a simplex in $\langle G \rangle$ if an only if $(v_i, v_j) \in G$ for each pair of vertices $v_i, v_j$ with $i < j$. 
@@ -201,19 +195,11 @@
 	\phi_1(s) + \phi_2(s) & s \in S_1, s \in S_2. \\
 	\end{cases}
 	\end{equation*}
-<<<<<<< HEAD
 	
 	\subsection*{Persistence diagram:} \label{persistence diagram}
 	
 	A \textit{persistence diagram} is a \hyperref[multiset]{multiset} of points in $\mathbb R \times \mathbb{R} \cup \{+\infty\}$.
 	
-=======
-	
-	\subsection*{Persistence diagram:} \label{persistence diagram}
-	
-	A \textit{persistence diagram} is a \hyperref[multiset]{multiset} of points in $\mathbb R \times \mathbb{R} \cup \{+\infty\}$.
-	
->>>>>>> a9af0661
 	Given a \hyperref[persistence module]{persistence module} its associated persistence diagram is determined by the following condition: for each pair $s,t$ the number counted with multiplicity of points $(b,d)$ in the multiset, satisfying $b \leq s \leq t < d$ is equal to the rank of $f_{st.}$
 	
 	A well known result establishes that there exists an isomorphism between two persistence module if and only if their persistence diagrams are equal.
@@ -231,65 +217,38 @@
 	\begin{equation*}
 	\sup_{x \in D_1 \cup \Delta} ||x - \gamma(x)||_{\infty.}
 	\end{equation*}
-<<<<<<< HEAD
+
 	\paragraph{\\ Reference:} \cite{kerber2017geometry}
 	
-	\subsection*{Persistence  landscape:} \label{persitence landscape}
-	
-	A \textit{persistence  landscape} is a continuous function
-=======
-
-	\paragraph{\\ Reference:} \cite{kerber2017geometry}
-	
 	\subsection*{Persistence  landscape:} \label{persistence landscape}
 
 	A \textit{persistence landscape} is a continuous function
->>>>>>> a9af0661
+
 	\begin{equation*}
 	\lambda : \mathbb N \times \mathbb R \to \mathbb R \cup \{+\infty\}
 	\end{equation*}
 	and the function $\lambda_k(s) = \lambda(k,s)$ is refered to as the \textit{$k$-layer of the persistence diagram}.
-<<<<<<< HEAD
-	
-	Let $\{(b_i, d_i)\}_{i \in I}$ be the persistence diagram of a \hyperref[persistence module]{persistence module}. Its \textit{associated persistence landscape} $\lambda$ is defined by letting
-	$\lambda_k(t)$ be  $k$-th largest value of 
-	\begin{equation*}
-	\min_{i \in I}\{t-b_i, d_i-t\}_+
-	\end{equation*}
-	where $c_+$ denotes $max(c,0)$.
+
+  Let ${(b_i, d_i)}{i \in I}$ be a \hyperref[persistence diagram] {persistence diagram}. Its \textit{associated persistence landscape} $\lambda$ is defined by letting $\lambda_k(t)$ be the $k$-th largest value of the collection ${ \Lambda_i(t) }{i \in I}$, where
+	\begin{equation*}
+	\Lambda_i(t) = \left[ \min \{t-b_i, d_i-t\}\right]_+
+	\end{equation*}
+	and $c_+ := \max(c,0)$.
 	
 	Intuitively, we can describe the graph of this persistence landscape by first joining each of the points in the multiset to the diagonal via a horizontal as well as a vertical line, then rotating the figure 45 degrees clockwise, and rescaling by $1/\sqrt{2}$.
-	
-	\paragraph{\\ Reference:}  \cite{bubenik2015statistical}
+
+	\paragraph{\\ Reference:} \cite{bubenik2015statistical}
 	
 	\subsection*{Persistence landscape norm:} \label{persistence landscape norm}
 	
-=======
-
-  Let ${(b_i, d_i)}{i \in I}$ be a \hyperref[persistence diagram] {persistence diagram}. Its \textit{associated persistence landscape} $\lambda$ is defined by letting $\lambda_k(t)$ be the $k$-th largest value of the collection ${ \Lambda_i(t) }{i \in I}$, where
-	\begin{equation*}
-	\Lambda_i(t) = \left[ \min \{t-b_i, d_i-t\}\right]_+
-	\end{equation*}
-	and $c_+ := \max(c,0)$.
-	
-	Intuitively, we can describe the graph of this persistence landscape by first joining each of the points in the multiset to the diagonal via a horizontal as well as a vertical line, then rotating the figure 45 degrees clockwise, and rescaling by $1/\sqrt{2}$.
-
-	\paragraph{\\ Reference:} \cite{bubenik2015statistical}
-	
-	\subsection*{Persistence landscape norm:} \label{persistence landscape norm}
-	
->>>>>>> a9af0661
 	Given a function $f : \mathbb R \to \overline{\mathbb R} = [-\infty, +\infty]$ define
 	\begin{equation*}
 	||f||_p = \left( \int_{\mathbb R} f^p(x)\, dx \right)^{1/p}
 	\end{equation*}
 	whenever the right hand side exists and is finite.
 	
-<<<<<<< HEAD
-	The \textit{persistence landscape $p$-norm} of a \hyperref[persitence landscape]{persistence landscape} $\lambda : \mathbb N \times \mathbb R \to \overline{\mathbb R}$ is defined to be
-=======
 	The \textit{persistence landscape $p$-norm} of a \hyperref[persistence landscape]{persistence landscape} $\lambda : \mathbb N \times \mathbb R \to \overline{\mathbb R}$ is defined to be
->>>>>>> a9af0661
+
 	\begin{equation*}
 	||\lambda||_p = \left( \sum_{i \in \mathbb N} ||\lambda_i||^p_p \right)^{1/p}
 	\end{equation*}
@@ -308,13 +267,8 @@
 	\paragraph{References:}  \cite{chazal2014stochastic}
 	
 	\subsection*{Amplitude:} \label{amplitude}
-<<<<<<< HEAD
-	
-	Given a function assigning a real number to a pair of persistence diagrams. We define the \textit{amplitude} of a persistence diagram $D$ to be the value assigned to the pair $(D \cup \Delta, \Delta)$. Important examples of such functions are: \hyperref[wasserstein and bottleneck distance]{Wasserstein and bottleneck distances} and \hyperref[persistence landscape norm]{landscape distance}.
-=======
 
 	Given a function assigning a real number to a pair of persistence diagrams, we define the \textit{amplitude} of a persistence diagram $D$ to be the value assigned to the pair $(D \cup \Delta, \Delta)$. Important examples of such functions are: \hyperref[wasserstein and bottleneck distance]{Wasserstein and bottleneck distances} and \hyperref[persistence landscape norm]{landscape distance}.
->>>>>>> a9af0661
 	
 	\subsection*{Persistence entropy:} \label{persistence entropy}
 	
@@ -364,15 +318,9 @@
 	The norm $||x||$ of a vector $x$ is defined as its distance to the $0$ vector.
 	
 	\subsection*{Finite metric spaces and point clouds:} \label{finite metric spaces and point clouds}
-<<<<<<< HEAD
-	
+
 	A \textit{finite metric space} is a finite set together with a \hyperref[metric space]{metric}. A \textit{distance matrix} associated to a finite metric space is obtained by choosing a total order on the finite set and setting the $(i,j)$-entry to be equal to the distance between the $i$-th and $j$-th elements. 
 	
-=======
-	
-	A \textit{finite metric space} is a finite set together with a \hyperref[metric space]{metric}. A \textit{distance matrix} associated to a finite metric space is obtained by choosing a total order on the finite set and setting the $(i,j)$-entry to be equal to the distance between the $i$-th and $j$-th elements. 
-	
->>>>>>> a9af0661
 	A \textit{point cloud} is a finite subset of $\mathbb{R}^n$ (for some $n$) together with the metric induced from the \hyperref[euclidean distance and norm]{eucliden distance}.
 	
 	\section{Time series}
