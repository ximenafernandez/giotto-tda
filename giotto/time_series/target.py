--- conflicted
+++ resolved
@@ -56,7 +56,6 @@
     implemented_labelling_recipes = {'application': _application_function,
                                      'variation': _variation_function,
                                      'derivation': _derivation_function}
-<<<<<<< HEAD
     _hyperparameters = {
         'labelling':
             (str, ['application', 'variation', 'derivation']),
@@ -64,14 +63,6 @@
         'function': [types.FunctionType],
         'percentiles': (list, [numbers.Number, (0., 1.)]),
         'n_steps_future': (int, [1, np.inf])}
-=======
-    _hyperparameters = {'labelling': \
-        (str, ['application', 'variation', 'derivation']),
-                        'delta': [int, (1, np.inf)],
-                        'function': (callable),
-                        'percentiles': (list, [numbers.Number, (0., 1.)]),
-                        'n_steps_future': (int, [1, np.inf])}
->>>>>>> e4851a1d
 
     def __init__(self, width=2, stride=1, labelling='application', delta=1,
                  function=np.std, function_params=None, percentiles=None,
